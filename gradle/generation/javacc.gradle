import java.nio.charset.Charset
import java.util.function.Function

/*
 * Licensed to the Apache Software Foundation (ASF) under one or more
 * contributor license agreements.  See the NOTICE file distributed with
 * this work for additional information regarding copyright ownership.
 * The ASF licenses this file to You under the Apache License, Version 2.0
 * (the "License"); you may not use this file except in compliance with
 * the License.  You may obtain a copy of the License at
 *
 *     http://www.apache.org/licenses/LICENSE-2.0
 *
 * Unless required by applicable law or agreed to in writing, software
 * distributed under the License is distributed on an "AS IS" BASIS,
 * WITHOUT WARRANTIES OR CONDITIONS OF ANY KIND, either express or implied.
 * See the License for the specific language governing permissions and
 * limitations under the License.
 */

// This adds javacc generation support.

configure(rootProject) {
  configurations {
    javacc
  }

  dependencies {
    javacc "net.java.dev.javacc:javacc:${scriptDepVersions['javacc']}"
  }

  task javacc() {
    description "Regenerate sources for corresponding javacc grammar files."
    group "generation"

    dependsOn allprojects.collect { prj -> prj.tasks.withType(JavaCCTask) }
  }
}

/**
 * Utility function to read a file, apply changes to its content and write it back.
 */
def modifyFile = { File path, Function<String, String> modify ->
  Function<String, String> normalizeEols = { text -> text.replace("\r\n", "\n") }
  modify = normalizeEols.andThen(modify).andThen(normalizeEols)

  String original = path.getText("UTF-8")
  String modified = modify.apply(original)
  if (!original.equals(modified)) {
    path.write(modified, "UTF-8")
  }
}

def commonCleanups = { FileTree generatedFiles ->
  // This is a minor typo in a comment that nonetheless people have hand-corrected in the past.
  generatedFiles.matching({ include "CharStream.java" }).each {file ->
    modifyFile(file, { text ->
      return text.replace(
          "implemetation",
          "implementation");
    })
  }

<<<<<<< HEAD
  // Side-effect of this is that all files have normalized EOLs
  generatedFiles.each {file ->
    modifyFile(file, { text ->
=======
  generatedFiles.each {file ->
    modifyFile(file, { text ->
      // Normalize EOLs and tabs (EOLs are a side-effect of modifyFile).
      text = text.replace("\t", "    ");
>>>>>>> 6c9d7adf
      text = text.replaceAll("JavaCC - OriginalChecksum=[^*]+", "(filtered)")
      text = text.replace("StringBuffer", "StringBuilder")
      return text
    })
  }

  generatedFiles.matching({ include "*TokenManager.java" }).each { file ->
    modifyFile(file, { text ->
      // Eliminates redundant cast message.
      text = text.replace(
          "int hiByte = (int)(curChar >> 8);",
          "int hiByte = curChar >> 8;")
      // Access to forbidden APIs.
      text = text.replace(
          "public  java.io.PrintStream debugStream = System.out;",
          "// (debugStream omitted).")
      text = text.replace(
          "public  void setDebugStream(java.io.PrintStream ds) { debugStream = ds; }",
          "// (setDebugStream omitted).")
      return text
    })
  }
}

configure(project(":lucene:queryparser")) {
  task javaccParserClassic(type: JavaCCTask) {
    description "Regenerate classic query parser from lucene/queryparser/classic/QueryParser.jj"
    group "generation"

    javaccFile = file('src/java/org/apache/lucene/queryparser/classic/QueryParser.jj')

    afterGenerate << commonCleanups
    afterGenerate << { FileTree generatedFiles ->
      generatedFiles.matching { include "QueryParser.java" }.each { file ->
        modifyFile(file, { text ->
          text = text.replace(
              "public QueryParser(CharStream ",
              "protected QueryParser(CharStream ")
          text = text.replace(
              "public QueryParser(QueryParserTokenManager ",
              "protected QueryParser(QueryParserTokenManager ")
          text = text.replace(
              "new java.util.ArrayList<int[]>",
              "new java.util.ArrayList<>")
          return text
        })
      }

      generatedFiles.matching { include "*TokenManager.java" }.each { file ->
        modifyFile(file, { text ->
          // Remove redundant imports.
          text = text.replaceAll(
              /(?m)^import .+/,
              "")
          return text
        })
      }
    }
  }

  task javaccParserSurround(type: JavaCCTask) {
    description "Regenerate surround query parser from lucene/queryparser/surround/parser/QueryParser.jj"
    group "generation"

    javaccFile = file('src/java/org/apache/lucene/queryparser/surround/parser/QueryParser.jj')

    afterGenerate << commonCleanups
    afterGenerate << { FileTree generatedFiles ->
      generatedFiles.matching { include "QueryParser.java" }.each { file ->
        modifyFile(file, { text ->
          text = text.replace(
              "import org.apache.lucene.analysis.TokenStream;",
              "")
          text = text.replace(
              "new java.util.ArrayList<int[]>",
              "new java.util.ArrayList<>")
          return text
        })
      }

      generatedFiles.matching { include "*TokenManager.java" }.each { file ->
        modifyFile(file, { text ->
          // Remove redundant imports.
          text = text.replaceAll(
              /(?m)^import .+/,
              "")
          return text
        })
      }
    }
  }

  task javaccParserFlexible(type: JavaCCTask) {
    description "Regenerate Flexible query parser from queryparser/flexible/standard/parser/StandardSyntaxParser.jj"
    group "generation"

    javaccFile = file('src/java/org/apache/lucene/queryparser/flexible/standard/parser/StandardSyntaxParser.jj')

    afterGenerate << commonCleanups
    afterGenerate << { FileTree generatedFiles ->
      generatedFiles.matching { include "ParseException.java" }.each { file ->
        modifyFile(file, { text ->
          // Modify constructor.
          text = text.replace(
              "class ParseException extends Exception",
              "class ParseException extends QueryNodeParseException")

          // Modify imports.
          text = text.replace(
              "package org.apache.lucene.queryparser.flexible.standard.parser;", '''\
          package org.apache.lucene.queryparser.flexible.standard.parser;

          import org.apache.lucene.queryparser.flexible.messages.*;
          import org.apache.lucene.queryparser.flexible.core.*;
          import org.apache.lucene.queryparser.flexible.core.messages.*;
          ''')

          // Modify constructors and code bits
          text = text.replaceAll(
              /(?s)[ ]*public ParseException\(Token currentTokenVal[^}]+[}]/, '''\
          public ParseException(Token currentTokenVal,
            int[][] expectedTokenSequencesVal, String[] tokenImageVal) 
          {
            super(new MessageImpl(QueryParserMessages.INVALID_SYNTAX, initialise(
            currentTokenVal, expectedTokenSequencesVal, tokenImageVal)));
            this.currentToken = currentTokenVal;
            this.expectedTokenSequences = expectedTokenSequencesVal;
            this.tokenImage = tokenImageVal;
          }
          ''')

          text = text.replaceAll(
              /(?s)[ ]*public ParseException\(String message\)[^}]+[}]/, '''\
          public ParseException(Message message) 
          {
            super(message);
          }
          ''')

          text = text.replaceAll(
              /(?s)[ ]*public ParseException\(\)[^}]+[}]/, '''\
          public ParseException() 
          {
            super(new MessageImpl(QueryParserMessages.INVALID_SYNTAX, "Error"));
          }
          ''')
          return text
        })
      }

      generatedFiles.matching { include "StandardSyntaxParser.java" }.each { file ->
        modifyFile(file, { text ->
          // Remove redundant cast
          text = text.replace(
              "new java.util.ArrayList<int[]>",
              "new java.util.ArrayList<>")
          text = text.replace(
              "new ArrayList<QueryNode>()",
              "new ArrayList<>()")
          text = text.replace(
              "Collections.<QueryNode> singletonList",
              "Collections.singletonList")
          return text
        })
      }

      generatedFiles.matching { include "StandardSyntaxParserTokenManager.java" }.each { file ->
        modifyFile(file, { text ->
          // Remove redundant imports.
          text = text.replaceAll(
              /(?m)^import .+/,
              "")
          return text
        })
      }
    }
  }

  task javacc() {
    description "Regenerate query parsers (javacc syntax definitions)."
    group "generation"

    dependsOn javaccParserClassic
    dependsOn javaccParserSurround
    dependsOn javaccParserFlexible
  }
}

configure(project(":solr:core")) {
  task javacc(type: JavaCCTask) {
    description "Regenerate Solr query parser"
    group "generation"

    javaccFile = file('src/java/org/apache/solr/parser/QueryParser.jj')


    afterGenerate << commonCleanups
    afterGenerate << { FileTree generatedFiles ->
      generatedFiles.matching { include "QueryParser.java" }.each { file ->
        modifyFile(file, { text ->
          text = text.replace(
              "public QueryParser(CharStream ",
              "protected QueryParser(CharStream ")
          text = text.replace(
              "public QueryParser(QueryParserTokenManager ",
              "protected QueryParser(QueryParserTokenManager ")
          text = text.replace(
              "final private LookaheadSuccess jj_ls =",
              "static final private LookaheadSuccess jj_ls =")
          return text
        })
      }

      generatedFiles.matching { include "*TokenManager.java" }.each { file ->
        modifyFile(file, { text ->
          // Remove redundant imports.
          text = text.replaceAll(
              /(?m)^import .+/,
              "")
          return text
        })
      }
    }
  }
}



// We always regenerate, no need to declare outputs.
class JavaCCTask extends DefaultTask {
  @Input
  File javaccFile

  /**
   * Apply closures to all generated files before they're copied back
   * to mainline code.
   */
  @Optional
  @Input
  List<Closure<FileTree>> afterGenerate = new ArrayList<>()

  JavaCCTask() {
    dependsOn(project.rootProject.configurations.javacc)
  }

  @TaskAction
  def generate() {
    if (!javaccFile || !javaccFile.exists()) {
      throw new GradleException("Input file does not exist: ${javaccFile}")
    }

    // Run javacc generation into temporary folder so that we know all the generated files
    // and can post-process them easily.
    def tempDir = this.getTemporaryDir()
    tempDir.mkdirs()
    project.delete project.fileTree(tempDir, { include: "**/*.java" })

    def targetDir = javaccFile.parentFile
    logger.lifecycle("Regenerating JavaCC:\n  from: ${javaccFile}\n    to: ${targetDir}")

    def output = new ByteArrayOutputStream()
    def result = project.javaexec {
      classpath {
        project.rootProject.configurations.javacc
      }

      ignoreExitValue = true
      standardOutput = output
      errorOutput = output

      main = "org.javacc.parser.Main"
      args += [
          "-OUTPUT_DIRECTORY=${tempDir}",
          javaccFile
      ]
    }

    // Unless we request verbose logging, don't emit javacc output.
    if (result.exitValue != 0) {
      throw new GradleException("JavaCC failed to compile ${javaccFile}, here is the compilation output:\n${output}")
    }

    // Make sure we don't have warnings.
    if (output.toString(Charset.defaultCharset()).contains("Warning:")) {
      throw new GradleException("JavaCC emitted warnings for ${javaccFile}, here is the compilation output:\n${output}")
    }

    // Apply any custom modifications.
    def generatedFiles = project.fileTree(tempDir)

    afterGenerate.each {closure ->
      closure.call(generatedFiles)
    }

    // Copy back to mainline sources.
    project.copy {
      from tempDir
      into targetDir
    }
  }
}<|MERGE_RESOLUTION|>--- conflicted
+++ resolved
@@ -61,16 +61,10 @@
     })
   }
 
-<<<<<<< HEAD
-  // Side-effect of this is that all files have normalized EOLs
-  generatedFiles.each {file ->
-    modifyFile(file, { text ->
-=======
   generatedFiles.each {file ->
     modifyFile(file, { text ->
       // Normalize EOLs and tabs (EOLs are a side-effect of modifyFile).
       text = text.replace("\t", "    ");
->>>>>>> 6c9d7adf
       text = text.replaceAll("JavaCC - OriginalChecksum=[^*]+", "(filtered)")
       text = text.replace("StringBuffer", "StringBuilder")
       return text
