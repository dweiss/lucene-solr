package org.apache.lucene.index;

/**
 * Licensed to the Apache Software Foundation (ASF) under one or more
 * contributor license agreements.  See the NOTICE file distributed with
 * this work for additional information regarding copyright ownership.
 * The ASF licenses this file to You under the Apache License, Version 2.0
 * (the "License"); you may not use this file except in compliance with
 * the License.  You may obtain a copy of the License at
 *
 *     http://www.apache.org/licenses/LICENSE-2.0
 *
 * Unless required by applicable law or agreed to in writing, software
 * distributed under the License is distributed on an "AS IS" BASIS,
 * WITHOUT WARRANTIES OR CONDITIONS OF ANY KIND, either express or implied.
 * See the License for the specific language governing permissions and
 * limitations under the License.
 */

import org.apache.lucene.util.LuceneTestCase;
import org.apache.lucene.store.BufferedIndexInput;
import org.apache.lucene.store.Directory;
import org.apache.lucene.document.Document;
import org.apache.lucene.index.codecs.CodecProvider;
import org.apache.lucene.util.BytesRef;

import java.io.IOException;
import java.util.Collection;

public class TestSegmentMerger extends LuceneTestCase {
  //The variables for the new merged segment
  private Directory mergedDir;
  private String mergedSegment = "test";
  //First segment to be merged
  private Directory merge1Dir;
  private Document doc1 = new Document();
  private SegmentReader reader1 = null;
  //Second Segment to be merged
  private Directory merge2Dir;
  private Document doc2 = new Document();
  private SegmentReader reader2 = null;

  @Override
  public void setUp() throws Exception {
    super.setUp();
    mergedDir = newDirectory();
    merge1Dir = newDirectory();
    merge2Dir = newDirectory();
    DocHelper.setupDoc(doc1);
    SegmentInfo info1 = DocHelper.writeDoc(merge1Dir, doc1);
    DocHelper.setupDoc(doc2);
    SegmentInfo info2 = DocHelper.writeDoc(merge2Dir, doc2);
    reader1 = SegmentReader.get(true, info1, IndexReader.DEFAULT_TERMS_INDEX_DIVISOR);
    reader2 = SegmentReader.get(true, info2, IndexReader.DEFAULT_TERMS_INDEX_DIVISOR);
  }
  
  @Override
  public void tearDown() throws Exception {
    reader1.close();
    reader2.close();
    mergedDir.close();
    merge1Dir.close();
    merge2Dir.close();
    super.tearDown();
  }

  public void test() {
    assertTrue(mergedDir != null);
    assertTrue(merge1Dir != null);
    assertTrue(merge2Dir != null);
    assertTrue(reader1 != null);
    assertTrue(reader2 != null);
  }
  
  public void testMerge() throws IOException {                             
    SegmentMerger merger = new SegmentMerger(mergedDir, IndexWriterConfig.DEFAULT_TERM_INDEX_INTERVAL, mergedSegment, null, CodecProvider.getDefault(), null, new FieldInfos());
    merger.add(reader1);
    merger.add(reader2);
    int docsMerged = merger.merge();
    assertTrue(docsMerged == 2);
    //Should be able to open a new SegmentReader against the new directory
<<<<<<< HEAD
    SegmentReader mergedReader = SegmentReader.get(false, mergedDir, new SegmentInfo(mergedSegment, docsMerged, mergedDir, false, 
        merger.hasProx(), merger.getCodec()), BufferedIndexInput.BUFFER_SIZE, true, IndexReader.DEFAULT_TERMS_INDEX_DIVISOR, null);
=======
    SegmentReader mergedReader = SegmentReader.get(false, mergedDir, new SegmentInfo(mergedSegment, docsMerged, mergedDir, false, merger.fieldInfos().hasProx(),
                                                                                     merger.getSegmentCodecs(), merger.fieldInfos().hasVectors()),
                                                   BufferedIndexInput.BUFFER_SIZE, true, IndexReader.DEFAULT_TERMS_INDEX_DIVISOR);
>>>>>>> e18dcbf1

    assertTrue(mergedReader != null);
    assertTrue(mergedReader.numDocs() == 2);
    Document newDoc1 = mergedReader.document(0);
    assertTrue(newDoc1 != null);
    //There are 2 unstored fields on the document
    assertTrue(DocHelper.numFields(newDoc1) == DocHelper.numFields(doc1) - DocHelper.unstored.size());
    Document newDoc2 = mergedReader.document(1);
    assertTrue(newDoc2 != null);
    assertTrue(DocHelper.numFields(newDoc2) == DocHelper.numFields(doc2) - DocHelper.unstored.size());
    
    DocsEnum termDocs = MultiFields.getTermDocsEnum(mergedReader,
                                                    MultiFields.getDeletedDocs(mergedReader),
                                                    DocHelper.TEXT_FIELD_2_KEY,
                                                    new BytesRef("field"));
    assertTrue(termDocs != null);
    assertTrue(termDocs.nextDoc() != DocsEnum.NO_MORE_DOCS);
    
    Collection<String> stored = mergedReader.getFieldNames(IndexReader.FieldOption.INDEXED_WITH_TERMVECTOR);
    assertTrue(stored != null);
    //System.out.println("stored size: " + stored.size());
    assertTrue("We do not have 3 fields that were indexed with term vector",stored.size() == 3);
    
    TermFreqVector vector = mergedReader.getTermFreqVector(0, DocHelper.TEXT_FIELD_2_KEY);
    assertTrue(vector != null);
    BytesRef [] terms = vector.getTerms();
    assertTrue(terms != null);
    //System.out.println("Terms size: " + terms.length);
    assertTrue(terms.length == 3);
    int [] freqs = vector.getTermFrequencies();
    assertTrue(freqs != null);
    //System.out.println("Freqs size: " + freqs.length);
    assertTrue(vector instanceof TermPositionVector == true);
    
    for (int i = 0; i < terms.length; i++) {
      String term = terms[i].utf8ToString();
      int freq = freqs[i];
      //System.out.println("Term: " + term + " Freq: " + freq);
      assertTrue(DocHelper.FIELD_2_TEXT.indexOf(term) != -1);
      assertTrue(DocHelper.FIELD_2_FREQS[i] == freq);
    }

    TestSegmentReader.checkNorms(mergedReader);
    mergedReader.close();
  }    
}<|MERGE_RESOLUTION|>--- conflicted
+++ resolved
@@ -53,7 +53,7 @@
     reader1 = SegmentReader.get(true, info1, IndexReader.DEFAULT_TERMS_INDEX_DIVISOR);
     reader2 = SegmentReader.get(true, info2, IndexReader.DEFAULT_TERMS_INDEX_DIVISOR);
   }
-  
+
   @Override
   public void tearDown() throws Exception {
     reader1.close();
@@ -71,23 +71,17 @@
     assertTrue(reader1 != null);
     assertTrue(reader2 != null);
   }
-  
-  public void testMerge() throws IOException {                             
+
+  public void testMerge() throws IOException {
     SegmentMerger merger = new SegmentMerger(mergedDir, IndexWriterConfig.DEFAULT_TERM_INDEX_INTERVAL, mergedSegment, null, CodecProvider.getDefault(), null, new FieldInfos());
     merger.add(reader1);
     merger.add(reader2);
     int docsMerged = merger.merge();
     assertTrue(docsMerged == 2);
     //Should be able to open a new SegmentReader against the new directory
-<<<<<<< HEAD
-    SegmentReader mergedReader = SegmentReader.get(false, mergedDir, new SegmentInfo(mergedSegment, docsMerged, mergedDir, false, 
-        merger.hasProx(), merger.getCodec()), BufferedIndexInput.BUFFER_SIZE, true, IndexReader.DEFAULT_TERMS_INDEX_DIVISOR, null);
-=======
     SegmentReader mergedReader = SegmentReader.get(false, mergedDir, new SegmentInfo(mergedSegment, docsMerged, mergedDir, false, merger.fieldInfos().hasProx(),
                                                                                      merger.getSegmentCodecs(), merger.fieldInfos().hasVectors()),
                                                    BufferedIndexInput.BUFFER_SIZE, true, IndexReader.DEFAULT_TERMS_INDEX_DIVISOR);
->>>>>>> e18dcbf1
-
     assertTrue(mergedReader != null);
     assertTrue(mergedReader.numDocs() == 2);
     Document newDoc1 = mergedReader.document(0);
@@ -97,19 +91,19 @@
     Document newDoc2 = mergedReader.document(1);
     assertTrue(newDoc2 != null);
     assertTrue(DocHelper.numFields(newDoc2) == DocHelper.numFields(doc2) - DocHelper.unstored.size());
-    
+
     DocsEnum termDocs = MultiFields.getTermDocsEnum(mergedReader,
                                                     MultiFields.getDeletedDocs(mergedReader),
                                                     DocHelper.TEXT_FIELD_2_KEY,
                                                     new BytesRef("field"));
     assertTrue(termDocs != null);
     assertTrue(termDocs.nextDoc() != DocsEnum.NO_MORE_DOCS);
-    
+
     Collection<String> stored = mergedReader.getFieldNames(IndexReader.FieldOption.INDEXED_WITH_TERMVECTOR);
     assertTrue(stored != null);
     //System.out.println("stored size: " + stored.size());
     assertTrue("We do not have 3 fields that were indexed with term vector",stored.size() == 3);
-    
+
     TermFreqVector vector = mergedReader.getTermFreqVector(0, DocHelper.TEXT_FIELD_2_KEY);
     assertTrue(vector != null);
     BytesRef [] terms = vector.getTerms();
@@ -120,7 +114,7 @@
     assertTrue(freqs != null);
     //System.out.println("Freqs size: " + freqs.length);
     assertTrue(vector instanceof TermPositionVector == true);
-    
+
     for (int i = 0; i < terms.length; i++) {
       String term = terms[i].utf8ToString();
       int freq = freqs[i];
@@ -131,5 +125,5 @@
 
     TestSegmentReader.checkNorms(mergedReader);
     mergedReader.close();
-  }    
+  }
 }