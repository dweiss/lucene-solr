--- conflicted
+++ resolved
@@ -198,17 +198,12 @@
       comp = BytesRef.getUTF8SortedAsUnicodeComparator();
     }
     switch (type) {
-<<<<<<< HEAD
-    case INTS:
-      return Ints.getWriter(directory, id, true, bytesUsed, context);
-=======
     case FIXED_INTS_16:
     case FIXED_INTS_32:
     case FIXED_INTS_64:
     case FIXED_INTS_8:
     case VAR_INTS:
-      return Ints.getWriter(directory, id, bytesUsed, type);
->>>>>>> a66a97c5
+      return Ints.getWriter(directory, id, bytesUsed, type, context);
     case FLOAT_32:
       return Floats.getWriter(directory, id, 4, bytesUsed, context);
     case FLOAT_64:
@@ -230,12 +225,8 @@
           bytesUsed, context);
     case BYTES_VAR_SORTED:
       return Bytes.getWriter(directory, id, Bytes.Mode.SORTED, comp, false,
-<<<<<<< HEAD
-          bytesUsed, context);
-=======
-          bytesUsed);
-
->>>>>>> a66a97c5
+          bytesUsed, context);
+
     default:
       throw new IllegalArgumentException("Unknown Values: " + type);
     }
