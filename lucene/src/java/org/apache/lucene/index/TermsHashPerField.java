--- conflicted
+++ resolved
@@ -71,11 +71,6 @@
     bytesHash = new BytesRefHash(termBytePool, HASH_INIT_SIZE, byteStarts);
     streamCount = consumer.getStreamCount();
     numPostingInt = 2*streamCount;
-<<<<<<< HEAD
-
-    termBytesRef = termsHash.termBytesRef;
-=======
->>>>>>> c7c03f6c
     this.fieldInfo = fieldInfo;
     if (nextTermsHash != null)
       nextPerField = (TermsHashPerField) nextTermsHash.addField(docInverterPerField, fieldInfo);
