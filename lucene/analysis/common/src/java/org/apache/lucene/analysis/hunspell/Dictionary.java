/*
 * Licensed to the Apache Software Foundation (ASF) under one or more
 * contributor license agreements.  See the NOTICE file distributed with
 * this work for additional information regarding copyright ownership.
 * The ASF licenses this file to You under the Apache License, Version 2.0
 * (the "License"); you may not use this file except in compliance with
 * the License.  You may obtain a copy of the License at
 *
 *     http://www.apache.org/licenses/LICENSE-2.0
 *
 * Unless required by applicable law or agreed to in writing, software
 * distributed under the License is distributed on an "AS IS" BASIS,
 * WITHOUT WARRANTIES OR CONDITIONS OF ANY KIND, either express or implied.
 * See the License for the specific language governing permissions and
 * limitations under the License.
 */
package org.apache.lucene.analysis.hunspell;

import java.io.BufferedInputStream;
import java.io.BufferedReader;
import java.io.IOException;
import java.io.InputStream;
import java.io.InputStreamReader;
import java.io.LineNumberReader;
import java.io.OutputStream;
import java.nio.charset.Charset;
import java.nio.charset.CharsetDecoder;
import java.nio.charset.CodingErrorAction;
import java.nio.charset.StandardCharsets;
import java.nio.file.Files;
import java.nio.file.Path;
import java.nio.file.Paths;
import java.text.ParseException;
import java.util.ArrayList;
import java.util.Arrays;
import java.util.Collection;
import java.util.Collections;
import java.util.Comparator;
import java.util.HashMap;
import java.util.LinkedHashMap;
import java.util.LinkedHashSet;
import java.util.List;
import java.util.Locale;
import java.util.Map;
import java.util.Set;
import java.util.TreeMap;
import java.util.regex.Pattern;
import java.util.stream.Collectors;
import org.apache.lucene.codecs.CodecUtil;
import org.apache.lucene.store.Directory;
import org.apache.lucene.store.IOContext;
import org.apache.lucene.store.IndexOutput;
import org.apache.lucene.util.ArrayUtil;
import org.apache.lucene.util.BytesRef;
import org.apache.lucene.util.BytesRefBuilder;
import org.apache.lucene.util.BytesRefHash;
import org.apache.lucene.util.CharsRef;
import org.apache.lucene.util.IOUtils;
import org.apache.lucene.util.IntsRef;
import org.apache.lucene.util.IntsRefBuilder;
import org.apache.lucene.util.OfflineSorter;
import org.apache.lucene.util.OfflineSorter.ByteSequencesReader;
import org.apache.lucene.util.OfflineSorter.ByteSequencesWriter;
import org.apache.lucene.util.automaton.CharacterRunAutomaton;
import org.apache.lucene.util.automaton.RegExp;
import org.apache.lucene.util.fst.CharSequenceOutputs;
import org.apache.lucene.util.fst.FST;
import org.apache.lucene.util.fst.FSTCompiler;
import org.apache.lucene.util.fst.IntSequenceOutputs;
import org.apache.lucene.util.fst.Outputs;
import org.apache.lucene.util.fst.Util;

/** In-memory structure for the dictionary (.dic) and affix (.aff) data of a hunspell dictionary. */
public class Dictionary {

  static final char[] NOFLAGS = new char[0];

  static final char FLAG_UNSET = (char) 0;
  private static final int DEFAULT_FLAGS = 65510;
  private static final char HIDDEN_FLAG = (char) 65511; // called 'ONLYUPCASEFLAG' in Hunspell

  // TODO: really for suffixes we should reverse the automaton and run them backwards
  private static final String PREFIX_CONDITION_REGEX_PATTERN = "%s.*";
  private static final String SUFFIX_CONDITION_REGEX_PATTERN = ".*%s";
  private static final Pattern MORPH_KEY_PATTERN = Pattern.compile("\\s+(?=\\p{Alpha}{2}:)");
  static final Charset DEFAULT_CHARSET = StandardCharsets.ISO_8859_1;
  CharsetDecoder decoder = replacingDecoder(DEFAULT_CHARSET);

  FST<IntsRef> prefixes;
  FST<IntsRef> suffixes;
  Breaks breaks = Breaks.DEFAULT;

  /**
   * All condition checks used by prefixes and suffixes. these are typically re-used across many
   * affix stripping rules. so these are deduplicated, to save RAM.
   */
  ArrayList<CharacterRunAutomaton> patterns = new ArrayList<>();

  /**
   * The entries in the .dic file, mapping to their set of flags. the fst output is the ordinal list
   * for flagLookup.
   */
  FST<IntsRef> words;

  /**
   * The list of unique flagsets (wordforms). theoretically huge, but practically small (for Polish
   * this is 756), otherwise humans wouldn't be able to deal with it either.
   */
  BytesRefHash flagLookup = new BytesRefHash();

  // the list of unique strip affixes.
  char[] stripData;
  int[] stripOffsets;

  String wordChars = "";

  // 4 chars per affix, each char representing an unsigned 2-byte integer
  char[] affixData = new char[32];
  private int currentAffix = 0;

  // offsets in affixData
  static final int AFFIX_FLAG = 0;
  static final int AFFIX_STRIP_ORD = 1;
  static final int AFFIX_CONDITION = 2;
  static final int AFFIX_APPEND = 3;

  // Default flag parsing strategy
  FlagParsingStrategy flagParsingStrategy = new SimpleFlagParsingStrategy();

  // AF entries
  private String[] aliases;
  private int aliasCount = 0;

  // AM entries
  private String[] morphAliases;
  private int morphAliasCount = 0;

  // st: morphological entries (either directly, or aliased from AM)
  private String[] stemExceptions = new String[8];
  private int stemExceptionCount = 0;

  /**
   * we set this during sorting, so we know to add an extra FST output. when set, some words have
   * exceptional stems, and the last entry is a pointer to stemExceptions
   */
  boolean hasStemExceptions;

  boolean ignoreCase;
  boolean checkSharpS;
  boolean complexPrefixes;
  // if no affixes have continuation classes, no need to do 2-level affix stripping
  boolean twoStageAffix;

  char circumfix;
  char keepcase, forceUCase;
  char needaffix;
  char forbiddenword;
  char onlyincompound, compoundBegin, compoundMiddle, compoundEnd, compoundFlag;
  char compoundPermit, compoundForbid;
  boolean checkCompoundCase, checkCompoundDup, checkCompoundRep;
  boolean checkCompoundTriple, simplifiedTriple;
  int compoundMin = 3, compoundMax = Integer.MAX_VALUE;
  List<CompoundRule> compoundRules; // nullable
  List<CheckCompoundPattern> checkCompoundPatterns = new ArrayList<>();

  // ignored characters (dictionary, affix, inputs)
  private char[] ignore;

  String tryChars = "";
  String[] neighborKeyGroups = new String[0];
  boolean enableSplitSuggestions = true;
  List<RepEntry> repTable = new ArrayList<>();

  // FSTs used for ICONV/OCONV, output ord pointing to replacement text
  FST<CharsRef> iconv;
  FST<CharsRef> oconv;

  boolean needsInputCleaning;
  boolean needsOutputCleaning;

  // true if we can strip suffixes "down to nothing"
  boolean fullStrip;

  // language declaration of the dictionary
  String language;
  // true if case algorithms should use alternate (Turkish/Azeri) mapping
  private boolean alternateCasing;

  /**
   * Creates a new Dictionary containing the information read from the provided InputStreams to
   * hunspell affix and dictionary files. You have to close the provided InputStreams yourself.
   *
   * @param tempDir Directory to use for offline sorting
   * @param tempFileNamePrefix prefix to use to generate temp file names
   * @param affix InputStream for reading the hunspell affix file (won't be closed).
   * @param dictionary InputStream for reading the hunspell dictionary file (won't be closed).
   * @throws IOException Can be thrown while reading from the InputStreams
   * @throws ParseException Can be thrown if the content of the files does not meet expected formats
   */
  public Dictionary(
      Directory tempDir, String tempFileNamePrefix, InputStream affix, InputStream dictionary)
      throws IOException, ParseException {
    this(tempDir, tempFileNamePrefix, affix, Collections.singletonList(dictionary), false);
  }

  /**
   * Creates a new Dictionary containing the information read from the provided InputStreams to
   * hunspell affix and dictionary files. You have to close the provided InputStreams yourself.
   *
   * @param tempDir Directory to use for offline sorting
   * @param tempFileNamePrefix prefix to use to generate temp file names
   * @param affix InputStream for reading the hunspell affix file (won't be closed).
   * @param dictionaries InputStream for reading the hunspell dictionary files (won't be closed).
   * @throws IOException Can be thrown while reading from the InputStreams
   * @throws ParseException Can be thrown if the content of the files does not meet expected formats
   */
  public Dictionary(
      Directory tempDir,
      String tempFileNamePrefix,
      InputStream affix,
      List<InputStream> dictionaries,
      boolean ignoreCase)
      throws IOException, ParseException {
    this.ignoreCase = ignoreCase;
    this.needsInputCleaning = ignoreCase;
    this.needsOutputCleaning = false; // set if we have an OCONV
    flagLookup.add(new BytesRef()); // no flags -> ord 0

    Path tempPath = getDefaultTempDir(); // TODO: make this configurable?
    Path aff = Files.createTempFile(tempPath, "affix", "aff");

    BufferedInputStream aff1 = null;
    InputStream aff2 = null;
    boolean success = false;
    try {
      // Copy contents of the affix stream to a temp file.
      try (OutputStream os = Files.newOutputStream(aff)) {
        affix.transferTo(os);
      }

      // pass 1: get encoding & flag
      aff1 = new BufferedInputStream(Files.newInputStream(aff));
      readConfig(aff1);

      // pass 2: parse affixes
      aff2 = new BufferedInputStream(Files.newInputStream(aff));
      readAffixFile(aff2, decoder);

      // read dictionary entries
      IndexOutput unsorted = mergeDictionaries(tempDir, tempFileNamePrefix, dictionaries, decoder);
      String sortedFile = sortWordsOffline(tempDir, tempFileNamePrefix, unsorted);
      words = readSortedDictionaries(tempDir, sortedFile);
      aliases = null; // no longer needed
      morphAliases = null; // no longer needed
      success = true;
    } finally {
      IOUtils.closeWhileHandlingException(aff1, aff2);
      if (success) {
        Files.delete(aff);
      } else {
        IOUtils.deleteFilesIgnoringExceptions(aff);
      }
    }
  }

  int formStep() {
    return hasStemExceptions ? 2 : 1;
  }

  /** Looks up Hunspell word forms from the dictionary */
  IntsRef lookupWord(char[] word, int offset, int length) {
    return lookup(words, word, offset, length);
  }

  // only for testing
  IntsRef lookupPrefix(char[] word) {
    return lookup(prefixes, word, 0, word.length);
  }

  // only for testing
  IntsRef lookupSuffix(char[] word) {
    return lookup(suffixes, word, 0, word.length);
  }

  IntsRef lookup(FST<IntsRef> fst, char[] word, int offset, int length) {
    if (fst == null) {
      return null;
    }
    final FST.BytesReader bytesReader = fst.getBytesReader();
    final FST.Arc<IntsRef> arc = fst.getFirstArc(new FST.Arc<>());
    // Accumulate output as we go
    final IntsRef NO_OUTPUT = fst.outputs.getNoOutput();
    IntsRef output = NO_OUTPUT;

    int l = offset + length;
    try {
      for (int i = offset, cp; i < l; i += Character.charCount(cp)) {
        cp = Character.codePointAt(word, i, l);
        if (fst.findTargetArc(cp, arc, arc, bytesReader) == null) {
          return null;
        } else if (arc.output() != NO_OUTPUT) {
          output = fst.outputs.add(output, arc.output());
        }
      }
      if (fst.findTargetArc(FST.END_LABEL, arc, arc, bytesReader) == null) {
        return null;
      } else if (arc.output() != NO_OUTPUT) {
        return fst.outputs.add(output, arc.output());
      } else {
        return output;
      }
    } catch (IOException bogus) {
      throw new RuntimeException(bogus);
    }
  }

  /**
   * Reads the affix file through the provided InputStream, building up the prefix and suffix maps
   *
   * @param affixStream InputStream to read the content of the affix file from
   * @param decoder CharsetDecoder to decode the content of the file
   * @throws IOException Can be thrown while reading from the InputStream
   */
  private void readAffixFile(InputStream affixStream, CharsetDecoder decoder)
      throws IOException, ParseException {
    TreeMap<String, List<Integer>> prefixes = new TreeMap<>();
    TreeMap<String, List<Integer>> suffixes = new TreeMap<>();
    Map<String, Integer> seenPatterns = new HashMap<>();

    // zero condition -> 0 ord
    seenPatterns.put(".*", 0);
    patterns.add(null);

    // zero strip -> 0 ord
    Map<String, Integer> seenStrips = new LinkedHashMap<>();
    seenStrips.put("", 0);

    LineNumberReader reader = new LineNumberReader(new InputStreamReader(affixStream, decoder));
    String line;
    while ((line = reader.readLine()) != null) {
      // ignore any BOM marker on first line
      if (reader.getLineNumber() == 1 && line.startsWith("\uFEFF")) {
        line = line.substring(1);
      }
      line = line.trim();
      if (line.isEmpty()) continue;

      String firstWord = line.split("\\s")[0];
      if ("AF".equals(firstWord)) {
        parseAlias(line);
      } else if ("AM".equals(firstWord)) {
        parseMorphAlias(line);
      } else if ("PFX".equals(firstWord)) {
        parseAffix(
            prefixes, line, reader, PREFIX_CONDITION_REGEX_PATTERN, seenPatterns, seenStrips);
      } else if ("SFX".equals(firstWord)) {
        parseAffix(
            suffixes, line, reader, SUFFIX_CONDITION_REGEX_PATTERN, seenPatterns, seenStrips);
      } else if (line.equals("COMPLEXPREFIXES")) {
        complexPrefixes =
            true; // 2-stage prefix+1-stage suffix instead of 2-stage suffix+1-stage prefix
      } else if ("CIRCUMFIX".equals(firstWord)) {
        circumfix = flagParsingStrategy.parseFlag(singleArgument(reader, line));
      } else if ("KEEPCASE".equals(firstWord)) {
        keepcase = flagParsingStrategy.parseFlag(singleArgument(reader, line));
      } else if ("FORCEUCASE".equals(firstWord)) {
        forceUCase = flagParsingStrategy.parseFlag(singleArgument(reader, line));
      } else if ("NEEDAFFIX".equals(firstWord) || "PSEUDOROOT".equals(firstWord)) {
        needaffix = flagParsingStrategy.parseFlag(singleArgument(reader, line));
      } else if ("ONLYINCOMPOUND".equals(firstWord)) {
        onlyincompound = flagParsingStrategy.parseFlag(singleArgument(reader, line));
      } else if ("CHECKSHARPS".equals(firstWord)) {
        checkSharpS = true;
      } else if ("IGNORE".equals(firstWord)) {
        ignore = singleArgument(reader, line).toCharArray();
        Arrays.sort(ignore);
        needsInputCleaning = true;
      } else if ("ICONV".equals(firstWord) || "OCONV".equals(firstWord)) {
        int num = parseNum(reader, line);
        FST<CharsRef> res = parseConversions(reader, num);
        if (line.startsWith("I")) {
          iconv = res;
          needsInputCleaning |= iconv != null;
        } else {
          oconv = res;
          needsOutputCleaning |= oconv != null;
        }
      } else if ("FULLSTRIP".equals(firstWord)) {
        fullStrip = true;
      } else if ("LANG".equals(firstWord)) {
        language = singleArgument(reader, line);
        this.alternateCasing = hasLanguage("tr", "az");
      } else if ("BREAK".equals(firstWord)) {
        breaks = parseBreaks(reader, line);
      } else if ("WORDCHARS".equals(firstWord)) {
        wordChars = singleArgument(reader, line);
      } else if ("TRY".equals(firstWord)) {
        tryChars = singleArgument(reader, line);
      } else if ("REP".equals(firstWord)) {
        int count = parseNum(reader, line);
        for (int i = 0; i < count; i++) {
          String[] parts = splitBySpace(reader, reader.readLine(), 3, Integer.MAX_VALUE);
          repTable.add(new RepEntry(parts[1], parts[2]));
        }
      } else if ("KEY".equals(firstWord)) {
        neighborKeyGroups = singleArgument(reader, line).split("\\|");
      } else if ("NOSPLITSUGS".equals(firstWord)) {
        enableSplitSuggestions = false;
      } else if ("FORBIDDENWORD".equals(firstWord)) {
        forbiddenword = flagParsingStrategy.parseFlag(singleArgument(reader, line));
      } else if ("COMPOUNDMIN".equals(firstWord)) {
        compoundMin = Math.max(1, parseNum(reader, line));
      } else if ("COMPOUNDWORDMAX".equals(firstWord)) {
        compoundMax = Math.max(1, parseNum(reader, line));
      } else if ("COMPOUNDRULE".equals(firstWord)) {
        compoundRules = parseCompoundRules(reader, parseNum(reader, line));
      } else if ("COMPOUNDFLAG".equals(firstWord)) {
        compoundFlag = flagParsingStrategy.parseFlag(singleArgument(reader, line));
      } else if ("COMPOUNDBEGIN".equals(firstWord)) {
        compoundBegin = flagParsingStrategy.parseFlag(singleArgument(reader, line));
      } else if ("COMPOUNDMIDDLE".equals(firstWord)) {
        compoundMiddle = flagParsingStrategy.parseFlag(singleArgument(reader, line));
      } else if ("COMPOUNDEND".equals(firstWord)) {
        compoundEnd = flagParsingStrategy.parseFlag(singleArgument(reader, line));
      } else if ("COMPOUNDPERMITFLAG".equals(firstWord)) {
        compoundPermit = flagParsingStrategy.parseFlag(singleArgument(reader, line));
      } else if ("COMPOUNDFORBIDFLAG".equals(firstWord)) {
        compoundForbid = flagParsingStrategy.parseFlag(singleArgument(reader, line));
      } else if ("CHECKCOMPOUNDCASE".equals(firstWord)) {
        checkCompoundCase = true;
      } else if ("CHECKCOMPOUNDDUP".equals(firstWord)) {
        checkCompoundDup = true;
      } else if ("CHECKCOMPOUNDREP".equals(firstWord)) {
        checkCompoundRep = true;
      } else if ("CHECKCOMPOUNDTRIPLE".equals(firstWord)) {
        checkCompoundTriple = true;
      } else if ("SIMPLIFIEDTRIPLE".equals(firstWord)) {
        simplifiedTriple = true;
      } else if ("CHECKCOMPOUNDPATTERN".equals(firstWord)) {
        int count = parseNum(reader, line);
        for (int i = 0; i < count; i++) {
          checkCompoundPatterns.add(
              new CheckCompoundPattern(reader.readLine(), flagParsingStrategy, this));
        }
      }
    }

    this.prefixes = affixFST(prefixes);
    this.suffixes = affixFST(suffixes);

    int totalChars = 0;
    for (String strip : seenStrips.keySet()) {
      totalChars += strip.length();
    }
    stripData = new char[totalChars];
    stripOffsets = new int[seenStrips.size() + 1];
    int currentOffset = 0;
    int currentIndex = 0;
    for (String strip : seenStrips.keySet()) {
      stripOffsets[currentIndex++] = currentOffset;
      strip.getChars(0, strip.length(), stripData, currentOffset);
      currentOffset += strip.length();
    }
    assert currentIndex == seenStrips.size();
    stripOffsets[currentIndex] = currentOffset;
  }

  private boolean hasLanguage(String... langCodes) {
    if (language == null) return false;
    String langCode = extractLanguageCode(language);
    for (String code : langCodes) {
      if (langCode.equals(code)) {
        return true;
      }
    }
    return false;
  }

  static String extractLanguageCode(String isoCode) {
    int underscore = isoCode.indexOf("_");
    return underscore < 0 ? isoCode : isoCode.substring(0, underscore);
  }

  private int parseNum(LineNumberReader reader, String line) throws ParseException {
    return Integer.parseInt(splitBySpace(reader, line, 2, Integer.MAX_VALUE)[1]);
  }

  private String singleArgument(LineNumberReader reader, String line) throws ParseException {
    return splitBySpace(reader, line, 2)[1];
  }

  private String[] splitBySpace(LineNumberReader reader, String line, int expectedParts)
      throws ParseException {
    return splitBySpace(reader, line, expectedParts, expectedParts);
  }

  private String[] splitBySpace(LineNumberReader reader, String line, int minParts, int maxParts)
      throws ParseException {
    String[] parts = line.split("\\s+");
    if (parts.length < minParts || parts.length > maxParts && !parts[maxParts].startsWith("#")) {
      throw new ParseException("Invalid syntax: " + line, reader.getLineNumber());
    }
    return parts;
  }

  private List<CompoundRule> parseCompoundRules(LineNumberReader reader, int num)
      throws IOException, ParseException {
    List<CompoundRule> compoundRules = new ArrayList<>();
    for (int i = 0; i < num; i++) {
      compoundRules.add(new CompoundRule(singleArgument(reader, reader.readLine()), this));
    }
    return compoundRules;
  }

  private Breaks parseBreaks(LineNumberReader reader, String line)
      throws IOException, ParseException {
    Set<String> starting = new LinkedHashSet<>();
    Set<String> ending = new LinkedHashSet<>();
    Set<String> middle = new LinkedHashSet<>();
    int num = parseNum(reader, line);
    for (int i = 0; i < num; i++) {
      String breakStr = singleArgument(reader, reader.readLine());
      if (breakStr.startsWith("^")) {
        starting.add(breakStr.substring(1));
      } else if (breakStr.endsWith("$")) {
        ending.add(breakStr.substring(0, breakStr.length() - 1));
      } else {
        middle.add(breakStr);
      }
    }
    return new Breaks(starting, ending, middle);
  }

  private FST<IntsRef> affixFST(TreeMap<String, List<Integer>> affixes) throws IOException {
    IntSequenceOutputs outputs = IntSequenceOutputs.getSingleton();
    FSTCompiler<IntsRef> fstCompiler = new FSTCompiler<>(FST.INPUT_TYPE.BYTE4, outputs);
    IntsRefBuilder scratch = new IntsRefBuilder();
    for (Map.Entry<String, List<Integer>> entry : affixes.entrySet()) {
      Util.toUTF32(entry.getKey(), scratch);
      List<Integer> entries = entry.getValue();
      IntsRef output = new IntsRef(entries.size());
      for (Integer c : entries) {
        output.ints[output.length++] = c;
      }
      fstCompiler.add(scratch.get(), output);
    }
    return fstCompiler.compile();
  }

  static String escapeDash(String re) {
    // we have to be careful, even though dash doesn't have a special meaning,
    // some dictionaries already escape it (e.g. pt_PT), so we don't want to nullify it
    StringBuilder escaped = new StringBuilder();
    for (int i = 0; i < re.length(); i++) {
      char c = re.charAt(i);
      if (c == '-') {
        escaped.append("\\-");
      } else {
        escaped.append(c);
        if (c == '\\' && i + 1 < re.length()) {
          escaped.append(re.charAt(i + 1));
          i++;
        }
      }
    }
    return escaped.toString();
  }

  /**
   * Parses a specific affix rule putting the result into the provided affix map
   *
   * @param affixes Map where the result of the parsing will be put
   * @param header Header line of the affix rule
   * @param reader BufferedReader to read the content of the rule from
   * @param conditionPattern {@link String#format(String, Object...)} pattern to be used to generate
   *     the condition regex pattern
   * @param seenPatterns map from condition -&gt; index of patterns, for deduplication.
   * @throws IOException Can be thrown while reading the rule
   */
  private void parseAffix(
      TreeMap<String, List<Integer>> affixes,
      String header,
      LineNumberReader reader,
      String conditionPattern,
      Map<String, Integer> seenPatterns,
      Map<String, Integer> seenStrips)
      throws IOException, ParseException {

    BytesRefBuilder scratch = new BytesRefBuilder();
    StringBuilder sb = new StringBuilder();
    String[] args = header.split("\\s+");

    boolean crossProduct = args[2].equals("Y");
    boolean isSuffix = conditionPattern.equals(SUFFIX_CONDITION_REGEX_PATTERN);

    int numLines = Integer.parseInt(args[3]);
    affixData = ArrayUtil.grow(affixData, currentAffix * 4 + numLines * 4);

    for (int i = 0; i < numLines; i++) {
      String line = reader.readLine();
      // from the manpage: PFX flag stripping prefix [condition [morphological_fields...]]
      String[] ruleArgs = splitBySpace(reader, line, 4, Integer.MAX_VALUE);

      char flag = flagParsingStrategy.parseFlag(ruleArgs[1]);
      String strip = ruleArgs[2].equals("0") ? "" : ruleArgs[2];
      String affixArg = ruleArgs[3];
      char[] appendFlags = null;

      // first: parse continuation classes out of affix
      int flagSep = affixArg.lastIndexOf('/');
      if (flagSep != -1) {
        String flagPart = affixArg.substring(flagSep + 1);
        affixArg = affixArg.substring(0, flagSep);

        if (aliasCount > 0) {
          flagPart = getAliasValue(Integer.parseInt(flagPart));
        }

        appendFlags = flagParsingStrategy.parseFlags(flagPart);
        Arrays.sort(appendFlags);
        twoStageAffix = true;
      }
      // zero affix -> empty string
      if ("0".equals(affixArg)) {
        affixArg = "";
      }

      String condition = ruleArgs.length > 4 ? ruleArgs[4] : ".";
      // at least the gascon affix file has this issue
      if (condition.startsWith("[") && condition.indexOf(']') == -1) {
        condition = condition + "]";
      }
      // "dash hasn't got special meaning" (we must escape it)
      if (condition.indexOf('-') >= 0) {
        condition = escapeDash(condition);
      }

      final String regex;
      if (".".equals(condition)) {
        regex = ".*"; // Zero condition is indicated by dot
      } else if (condition.equals(strip)) {
        regex = ".*"; // TODO: optimize this better:
        // if we remove 'strip' from condition, we don't have to append 'strip' to check it...!
        // but this is complicated...
      } else {
        regex = String.format(Locale.ROOT, conditionPattern, condition);
      }

      // deduplicate patterns
      Integer patternIndex = seenPatterns.get(regex);
      if (patternIndex == null) {
        patternIndex = patterns.size();
        if (patternIndex > Short.MAX_VALUE) {
          throw new UnsupportedOperationException(
              "Too many patterns, please report this to dev@lucene.apache.org");
        }
        seenPatterns.put(regex, patternIndex);
        try {
          patterns.add(new CharacterRunAutomaton(conditionRegexp(regex).toAutomaton()));
        } catch (IllegalArgumentException e) {
          throw new IllegalArgumentException("On line " + reader.getLineNumber() + ": " + line, e);
        }
      }

      Integer stripOrd = seenStrips.get(strip);
      if (stripOrd == null) {
        stripOrd = seenStrips.size();
        seenStrips.put(strip, stripOrd);
        if (stripOrd > Character.MAX_VALUE) {
          throw new UnsupportedOperationException(
              "Too many unique strips, please report this to dev@lucene.apache.org");
        }
      }

      if (appendFlags == null) {
        appendFlags = NOFLAGS;
      }

      encodeFlags(scratch, appendFlags);
      int appendFlagsOrd = flagLookup.add(scratch.get());
      if (appendFlagsOrd < 0) {
        // already exists in our hash
        appendFlagsOrd = (-appendFlagsOrd) - 1;
      } else if (appendFlagsOrd > Short.MAX_VALUE) {
        // this limit is probably flexible, but it's a good sanity check too
        throw new UnsupportedOperationException(
            "Too many unique append flags, please report this to dev@lucene.apache.org");
      }

      int dataStart = currentAffix * 4;
      affixData[dataStart + AFFIX_FLAG] = flag;
      affixData[dataStart + AFFIX_STRIP_ORD] = (char) stripOrd.intValue();
      // encode crossProduct into patternIndex
      int patternOrd = patternIndex << 1 | (crossProduct ? 1 : 0);
      affixData[dataStart + AFFIX_CONDITION] = (char) patternOrd;
      affixData[dataStart + AFFIX_APPEND] = (char) appendFlagsOrd;

      if (needsInputCleaning) {
        CharSequence cleaned = cleanInput(affixArg, sb);
        affixArg = cleaned.toString();
      }

      if (isSuffix) {
        affixArg = new StringBuilder(affixArg).reverse().toString();
      }

      affixes.computeIfAbsent(affixArg, __ -> new ArrayList<>()).add(currentAffix);
      currentAffix++;
    }
  }

  private static RegExp conditionRegexp(String regex) {
    try {
      return new RegExp(regex, RegExp.NONE);
    } catch (IllegalArgumentException e) {
      if (e.getMessage().contains("expected ']'")) {
        return conditionRegexp(regex + "]");
      }
      throw e;
    }
  }

  char affixData(int affixIndex, int offset) {
    return affixData[affixIndex * 4 + offset];
  }

  private FST<CharsRef> parseConversions(LineNumberReader reader, int num)
      throws IOException, ParseException {
    Map<String, String> mappings = new TreeMap<>();

    for (int i = 0; i < num; i++) {
      String[] parts = splitBySpace(reader, reader.readLine(), 3);
      if (mappings.put(parts[1], parts[2]) != null) {
        throw new IllegalStateException("duplicate mapping specified for: " + parts[1]);
      }
    }

    Outputs<CharsRef> outputs = CharSequenceOutputs.getSingleton();
    FSTCompiler<CharsRef> fstCompiler = new FSTCompiler<>(FST.INPUT_TYPE.BYTE2, outputs);
    IntsRefBuilder scratchInts = new IntsRefBuilder();
    for (Map.Entry<String, String> entry : mappings.entrySet()) {
      Util.toUTF16(entry.getKey(), scratchInts);
      fstCompiler.add(scratchInts.get(), new CharsRef(entry.getValue()));
    }

    return fstCompiler.compile();
  }

  private static final byte[] BOM_UTF8 = {(byte) 0xef, (byte) 0xbb, (byte) 0xbf};

  /** Parses the encoding and flag format specified in the provided InputStream */
  private void readConfig(BufferedInputStream stream) throws IOException, ParseException {
    // I assume we don't support other BOMs (utf16, etc.)? We trivially could,
    // by adding maybeConsume() with a proper bom... but I don't see hunspell repo to have
    // any such exotic examples.
    Charset streamCharset;
    if (maybeConsume(stream, BOM_UTF8)) {
      streamCharset = StandardCharsets.UTF_8;
    } else {
      streamCharset = DEFAULT_CHARSET;
    }

    // TODO: can these flags change throughout the file? If not then we can abort sooner. And
    // then we wouldn't even need to create a temp file for the affix stream - a large enough
    // leading buffer (BufferedInputStream) would be sufficient?
    LineNumberReader reader = new LineNumberReader(new InputStreamReader(stream, streamCharset));
    String line;
    while ((line = reader.readLine()) != null) {
<<<<<<< HEAD
      line = line.trim();
      if (line.isEmpty()) continue;
=======
      if (line.isBlank()) continue;
>>>>>>> 1cc26b6b

      String firstWord = line.split("\\s")[0];
      if ("SET".equals(firstWord)) {
        decoder = getDecoder(singleArgument(reader, line));
      } else if ("FLAG".equals(firstWord)) {
        flagParsingStrategy = getFlagParsingStrategy(line, decoder.charset());
      }
    }
  }

  /**
   * Consume the provided byte sequence in full, if present. Otherwise leave the input stream
   * intact.
   *
   * @return {@code true} if the sequence matched and has been consumed.
   */
  @SuppressWarnings("SameParameterValue")
  private static boolean maybeConsume(BufferedInputStream stream, byte[] bytes) throws IOException {
    stream.mark(bytes.length);
    for (byte b : bytes) {
      int nextByte = stream.read();
      if (nextByte != (b & 0xff)) { // covers EOF (-1) as well.
        stream.reset();
        return false;
      }
    }
    return true;
  }

  static final Map<String, String> CHARSET_ALIASES =
      Map.of("microsoft-cp1251", "windows-1251", "TIS620-2533", "TIS-620");

  /**
   * Retrieves the CharsetDecoder for the given encoding. Note, This isn't perfect as I think
   * ISCII-DEVANAGARI and MICROSOFT-CP1251 etc are allowed...
   *
   * @param encoding Encoding to retrieve the CharsetDecoder for
   * @return CharSetDecoder for the given encoding
   */
  private CharsetDecoder getDecoder(String encoding) {
    if ("ISO8859-14".equals(encoding)) {
      return new ISO8859_14Decoder();
    }
    String canon = CHARSET_ALIASES.get(encoding);
    if (canon != null) {
      encoding = canon;
    }
    return replacingDecoder(Charset.forName(encoding));
  }

  private static CharsetDecoder replacingDecoder(Charset charset) {
    return charset.newDecoder().onMalformedInput(CodingErrorAction.REPLACE);
  }

  /**
   * Determines the appropriate {@link FlagParsingStrategy} based on the FLAG definition line taken
   * from the affix file
   *
   * @param flagLine Line containing the flag information
   * @return FlagParsingStrategy that handles parsing flags in the way specified in the FLAG
   *     definition
   */
  static FlagParsingStrategy getFlagParsingStrategy(String flagLine, Charset charset) {
    String[] parts = flagLine.split("\\s+");
    if (parts.length != 2) {
      throw new IllegalArgumentException("Illegal FLAG specification: " + flagLine);
    }
    String flagType = parts[1];

    if ("num".equals(flagType)) {
      return new NumFlagParsingStrategy();
    } else if ("UTF-8".equals(flagType)) {
      if (DEFAULT_CHARSET.equals(charset)) {
        return new DefaultAsUtf8FlagParsingStrategy();
      }
      return new SimpleFlagParsingStrategy();
    } else if ("long".equals(flagType)) {
      return new DoubleASCIIFlagParsingStrategy();
    }

    throw new IllegalArgumentException("Unknown flag type: " + flagType);
  }

  private static final char FLAG_SEPARATOR = 0x1f; // flag separator after escaping
  private static final char MORPH_SEPARATOR =
      0x1e; // separator for boundary of entry (may be followed by morph data)

  private String unescapeEntry(String entry) {
    StringBuilder sb = new StringBuilder();
    int end = morphBoundary(entry);
    for (int i = 0; i < end; i++) {
      char ch = entry.charAt(i);
      if (ch == '\\' && i + 1 < entry.length()) {
        sb.append(entry.charAt(i + 1));
        i++;
      } else if (ch == '/' && i > 0) {
        sb.append(FLAG_SEPARATOR);
      } else if (!shouldSkipEscapedChar(ch)) {
        sb.append(ch);
      }
    }
    sb.append(MORPH_SEPARATOR);
    if (end < entry.length()) {
      for (int i = end; i < entry.length(); i++) {
        char c = entry.charAt(i);
        if (!shouldSkipEscapedChar(c)) {
          sb.append(c);
        }
      }
    }
    return sb.toString();
  }

  private static boolean shouldSkipEscapedChar(char ch) {
    return ch == FLAG_SEPARATOR
        || ch == MORPH_SEPARATOR; // BINARY EXECUTABLES EMBEDDED IN ZULU DICTIONARIES!!!!!!!
  }

  static int morphBoundary(String line) {
    int end = indexOfSpaceOrTab(line, 0);
    if (end == -1) {
      return line.length();
    }
    while (end >= 0 && end < line.length()) {
      if (line.charAt(end) == '\t'
          || end + 3 < line.length()
              && Character.isLetter(line.charAt(end + 1))
              && Character.isLetter(line.charAt(end + 2))
              && line.charAt(end + 3) == ':') {
        break;
      }
      end = indexOfSpaceOrTab(line, end + 1);
    }
    if (end == -1) {
      return line.length();
    }
    return end;
  }

  static int indexOfSpaceOrTab(String text, int start) {
    int pos1 = text.indexOf('\t', start);
    int pos2 = text.indexOf(' ', start);
    if (pos1 >= 0 && pos2 >= 0) {
      return Math.min(pos1, pos2);
    } else {
      return Math.max(pos1, pos2);
    }
  }

  private IndexOutput mergeDictionaries(
      Directory tempDir,
      String tempFileNamePrefix,
      List<InputStream> dictionaries,
      CharsetDecoder decoder)
      throws IOException {
    StringBuilder sb = new StringBuilder();
    IndexOutput unsorted = tempDir.createTempOutput(tempFileNamePrefix, "dat", IOContext.DEFAULT);
    try (ByteSequencesWriter writer = new ByteSequencesWriter(unsorted)) {
      for (InputStream dictionary : dictionaries) {
        BufferedReader lines = new BufferedReader(new InputStreamReader(dictionary, decoder));
        lines.readLine(); // first line is number of entries (approximately, sometimes)

        String line;
        while ((line = lines.readLine()) != null) {
          // wild and unpredictable code comment rules
          if (line.isEmpty() || line.charAt(0) == '#' || line.charAt(0) == '\t') {
            continue;
          }
          line = unescapeEntry(line);
          // if we havent seen any stem exceptions, try to parse one
          if (!hasStemExceptions) {
            int morphStart = line.indexOf(MORPH_SEPARATOR);
            if (morphStart >= 0 && morphStart < line.length()) {
              hasStemExceptions = hasStemException(line.substring(morphStart + 1));
            }
          }

          writeNormalizedWordEntry(sb, writer, line);
        }
      }
      CodecUtil.writeFooter(unsorted);
    }
    return unsorted;
  }

  private void writeNormalizedWordEntry(
      StringBuilder reuse, ByteSequencesWriter writer, String line) throws IOException {
    int flagSep = line.indexOf(FLAG_SEPARATOR);
    int morphSep = line.indexOf(MORPH_SEPARATOR);
    assert morphSep > 0;
    assert morphSep > flagSep;
    int sep = flagSep < 0 ? morphSep : flagSep;

    CharSequence toWrite;
    if (needsInputCleaning) {
      cleanInput(line, sep, reuse);
      reuse.append(line, sep, line.length());
      toWrite = reuse;
    } else {
      toWrite = line;
    }

    String written = toWrite.toString();
    sep = written.length() - (line.length() - sep);
    writer.write(written.getBytes(StandardCharsets.UTF_8));

    WordCase wordCase = WordCase.caseOf(written, sep);
    if (wordCase == WordCase.MIXED || wordCase == WordCase.UPPER && flagSep > 0) {
      addHiddenCapitalizedWord(reuse, writer, written.substring(0, sep), written.substring(sep));
    }
  }

  private void addHiddenCapitalizedWord(
      StringBuilder reuse, ByteSequencesWriter writer, String word, String afterSep)
      throws IOException {
    reuse.setLength(0);
    reuse.append(Character.toUpperCase(word.charAt(0)));
    for (int i = 1; i < word.length(); i++) {
      reuse.append(caseFold(word.charAt(i)));
    }
    reuse.append(FLAG_SEPARATOR);
    reuse.append(HIDDEN_FLAG);
    reuse.append(afterSep, afterSep.charAt(0) == FLAG_SEPARATOR ? 1 : 0, afterSep.length());
    writer.write(reuse.toString().getBytes(StandardCharsets.UTF_8));
  }

  String toLowerCase(String word) {
    char[] chars = new char[word.length()];
    for (int i = 0; i < word.length(); i++) {
      chars[i] = caseFold(word.charAt(i));
    }
    return new String(chars);
  }

  String toTitleCase(String word) {
    char[] chars = new char[word.length()];
    chars[0] = Character.toUpperCase(word.charAt(0));
    for (int i = 1; i < word.length(); i++) {
      chars[i] = caseFold(word.charAt(i));
    }
    return new String(chars);
  }

  private String sortWordsOffline(
      Directory tempDir, String tempFileNamePrefix, IndexOutput unsorted) throws IOException {
    OfflineSorter sorter =
        new OfflineSorter(
            tempDir,
            tempFileNamePrefix,
            new Comparator<>() {
              final BytesRef scratch1 = new BytesRef();
              final BytesRef scratch2 = new BytesRef();

              private void initScratch(BytesRef o, BytesRef scratch) {
                scratch.bytes = o.bytes;
                scratch.offset = o.offset;
                scratch.length = o.length;

                for (int i = scratch.length - 1; i >= 0; i--) {
                  if (scratch.bytes[scratch.offset + i] == FLAG_SEPARATOR
                      || scratch.bytes[scratch.offset + i] == MORPH_SEPARATOR) {
                    scratch.length = i;
                    break;
                  }
                }
              }

              @Override
              public int compare(BytesRef o1, BytesRef o2) {
                initScratch(o1, scratch1);
                initScratch(o2, scratch2);

                int cmp = scratch1.compareTo(scratch2);
                if (cmp == 0) {
                  // tie break on whole row
                  return o1.compareTo(o2);
                } else {
                  return cmp;
                }
              }
            });

    String sorted;
    boolean success = false;
    try {
      sorted = sorter.sort(unsorted.getName());
      success = true;
    } finally {
      if (success) {
        tempDir.deleteFile(unsorted.getName());
      } else {
        IOUtils.deleteFilesIgnoringExceptions(tempDir, unsorted.getName());
      }
    }
    return sorted;
  }

  private FST<IntsRef> readSortedDictionaries(Directory tempDir, String sorted) throws IOException {
    boolean success = false;

    EntryGrouper grouper = new EntryGrouper();

    try (ByteSequencesReader reader =
        new ByteSequencesReader(tempDir.openChecksumInput(sorted, IOContext.READONCE), sorted)) {

      // TODO: the flags themselves can be double-chars (long) or also numeric
      // either way the trick is to encode them as char... but they must be parsed differently

      while (true) {
        BytesRef scratch = reader.next();
        if (scratch == null) {
          break;
        }

        String line = scratch.utf8ToString();
        String entry;
        char[] wordForm;
        int end;

        int flagSep = line.indexOf(FLAG_SEPARATOR);
        if (flagSep == -1) {
          wordForm = NOFLAGS;
          end = line.indexOf(MORPH_SEPARATOR);
          entry = line.substring(0, end);
        } else {
          end = line.indexOf(MORPH_SEPARATOR);
          boolean hidden = line.charAt(flagSep + 1) == HIDDEN_FLAG;
          String flagPart = line.substring(flagSep + (hidden ? 2 : 1), end);
          if (aliasCount > 0 && !flagPart.isEmpty()) {
            flagPart = getAliasValue(Integer.parseInt(flagPart));
          }

          wordForm = flagParsingStrategy.parseFlags(flagPart);
          if (hidden) {
            wordForm = ArrayUtil.growExact(wordForm, wordForm.length + 1);
            wordForm[wordForm.length - 1] = HIDDEN_FLAG;
          }
          Arrays.sort(wordForm);
          entry = line.substring(0, flagSep);
        }
        // we possibly have morphological data
        int stemExceptionID = 0;
        if (end + 1 < line.length()) {
          String morphData = line.substring(end + 1);
          for (String datum : splitMorphData(morphData)) {
            if (datum.startsWith("st:")) {
              stemExceptionID = addStemException(datum.substring(3));
            } else if (datum.startsWith("ph:") && datum.length() > 3) {
              addPhoneticRepEntries(entry, datum.substring(3));
            }
          }
        }

        grouper.add(entry, wordForm, stemExceptionID);
      }

      // finalize last entry
      grouper.flushGroup();
      success = true;
      return grouper.words.compile();
    } finally {
      if (success) {
        tempDir.deleteFile(sorted);
      } else {
        IOUtils.deleteFilesIgnoringExceptions(tempDir, sorted);
      }
    }
  }

  private int addStemException(String stemException) {
    stemExceptions = ArrayUtil.grow(stemExceptions, stemExceptionCount + 1);
    stemExceptions[stemExceptionCount++] = stemException;
    return stemExceptionCount; // we use '0' to indicate no exception for the form
  }

  private void addPhoneticRepEntries(String word, String ph) {
    // e.g. "pretty ph:prity ph:priti->pretti" to suggest both prity->pretty and pritier->prettiest
    int arrow = ph.indexOf("->");
    String pattern;
    String replacement;
    if (arrow > 0) {
      pattern = ph.substring(0, arrow);
      replacement = ph.substring(arrow + 2);
    } else {
      pattern = ph;
      replacement = word;
    }

    // when the ph: field ends with *, strip last character of pattern and replacement
    // e.g., "pretty ph:prity*" results in "prit->prett" replacement instead of "prity->pretty",
    // to get both prity->pretty and pritiest->prettiest suggestions.
    if (pattern.endsWith("*") && pattern.length() > 2 && replacement.length() > 1) {
      pattern = pattern.substring(0, pattern.length() - 2);
      replacement = replacement.substring(0, replacement.length() - 1);
    }

    // capitalize lowercase pattern for capitalized words to support
    // good suggestions also for capitalized misspellings,
    // e.g. Wednesday ph:wendsay results in wendsay -> Wednesday and Wendsay -> Wednesday.
    if (WordCase.caseOf(word) == WordCase.TITLE && WordCase.caseOf(pattern) == WordCase.LOWER) {
      // add also lowercase word in the case of German or
      // Hungarian to support lowercase suggestions lowercased by
      // compound word generation or derivational suffixes
      // for example by adjectival suffix "-i" of geographical names in Hungarian:
      // Massachusetts ph:messzecsuzec
      // messzecsuzeci -> massachusettsi (adjective)
      // For lowercasing by conditional PFX rules, see e.g. germancompounding test
      if (hasLanguage("de", "hu")) {
        repTable.add(new RepEntry(pattern, toLowerCase(replacement)));
      }
      repTable.add(new RepEntry(toTitleCase(pattern), replacement));
    }
    repTable.add(new RepEntry(pattern, replacement));
  }

  boolean isDotICaseChangeDisallowed(char[] word) {
    return word[0] == 'İ' && !alternateCasing;
  }

  private class EntryGrouper {
    final FSTCompiler<IntsRef> words =
        new FSTCompiler<>(FST.INPUT_TYPE.BYTE4, IntSequenceOutputs.getSingleton());
    private final List<char[]> group = new ArrayList<>();
    private final List<Integer> stemExceptionIDs = new ArrayList<>();
    private final BytesRefBuilder flagsScratch = new BytesRefBuilder();
    private final IntsRefBuilder scratchInts = new IntsRefBuilder();
    private String currentEntry = null;

    void add(String entry, char[] flags, int stemExceptionID) throws IOException {
      if (!entry.equals(currentEntry)) {
        if (currentEntry != null) {
          if (entry.compareTo(currentEntry) < 0) {
            throw new IllegalArgumentException("out of order: " + entry + " < " + currentEntry);
          }
          flushGroup();
        }
        currentEntry = entry;
      }

      group.add(flags);
      if (hasStemExceptions) {
        stemExceptionIDs.add(stemExceptionID);
      }
    }

    void flushGroup() throws IOException {
      IntsRefBuilder currentOrds = new IntsRefBuilder();

      boolean hasNonHidden = false;
      for (char[] flags : group) {
        if (!hasHiddenFlag(flags)) {
          hasNonHidden = true;
          break;
        }
      }

      for (int i = 0; i < group.size(); i++) {
        char[] flags = group.get(i);
        if (hasNonHidden && hasHiddenFlag(flags)) {
          continue;
        }

        encodeFlags(flagsScratch, flags);
        int ord = flagLookup.add(flagsScratch.get());
        if (ord < 0) {
          ord = -ord - 1; // already exists in our hash
        }
        currentOrds.append(ord);
        if (hasStemExceptions) {
          currentOrds.append(stemExceptionIDs.get(i));
        }
      }

      Util.toUTF32(currentEntry, scratchInts);
      words.add(scratchInts.get(), currentOrds.get());

      group.clear();
      stemExceptionIDs.clear();
    }
  }

  static boolean hasHiddenFlag(char[] flags) {
    return hasFlag(flags, HIDDEN_FLAG);
  }

  char[] decodeFlags(int entryId, BytesRef b) {
    this.flagLookup.get(entryId, b);

    if (b.length == 0) {
      return CharsRef.EMPTY_CHARS;
    }
    int len = b.length >>> 1;
    char[] flags = new char[len];
    int upto = 0;
    int end = b.offset + b.length;
    for (int i = b.offset; i < end; i += 2) {
      flags[upto++] = (char) ((b.bytes[i] << 8) | (b.bytes[i + 1] & 0xff));
    }
    return flags;
  }

  private static void encodeFlags(BytesRefBuilder b, char[] flags) {
    int len = flags.length << 1;
    b.grow(len);
    b.clear();
    for (int flag : flags) {
      b.append((byte) ((flag >> 8) & 0xff));
      b.append((byte) (flag & 0xff));
    }
  }

  private void parseAlias(String line) {
    String[] ruleArgs = line.split("\\s+");
    if (aliases == null) {
      // first line should be the aliases count
      final int count = Integer.parseInt(ruleArgs[1]);
      aliases = new String[count];
    } else {
      // an alias can map to no flags
      String aliasValue = ruleArgs.length == 1 ? "" : ruleArgs[1];
      aliases[aliasCount++] = aliasValue;
    }
  }

  private String getAliasValue(int id) {
    try {
      return aliases[id - 1];
    } catch (IndexOutOfBoundsException ex) {
      throw new IllegalArgumentException("Bad flag alias number:" + id, ex);
    }
  }

  String getStemException(int id) {
    return stemExceptions[id - 1];
  }

  private void parseMorphAlias(String line) {
    if (morphAliases == null) {
      // first line should be the aliases count
      final int count = Integer.parseInt(line.substring(3));
      morphAliases = new String[count];
    } else {
      String arg = line.substring(2); // leave the space
      morphAliases[morphAliasCount++] = arg;
    }
  }

  private boolean hasStemException(String morphData) {
    for (String datum : splitMorphData(morphData)) {
      if (datum.startsWith("st:")) {
        return true;
      }
    }
    return false;
  }

  private List<String> splitMorphData(String morphData) {
    // first see if it's an alias
    if (morphAliasCount > 0) {
      try {
        int alias = Integer.parseInt(morphData.trim());
        morphData = morphAliases[alias - 1];
      } catch (NumberFormatException ignored) {
      }
    }
    if (morphData.isBlank()) {
      return Collections.emptyList();
    }
    return Arrays.stream(MORPH_KEY_PATTERN.split(morphData))
        .map(String::trim)
        .filter(s -> !s.isBlank())
        .collect(Collectors.toList());
  }

  boolean isForbiddenWord(char[] word, int length, BytesRef scratch) {
    if (forbiddenword != FLAG_UNSET) {
      IntsRef forms = lookupWord(word, 0, length);
      return forms != null && hasFlag(forms, forbiddenword, scratch);
    }
    return false;
  }

  boolean hasFlag(IntsRef forms, char flag, BytesRef scratch) {
    int formStep = formStep();
    for (int i = 0; i < forms.length; i += formStep) {
      if (hasFlag(forms.ints[forms.offset + i], flag, scratch)) {
        return true;
      }
    }
    return false;
  }

  /** Abstraction of the process of parsing flags taken from the affix and dic files */
  abstract static class FlagParsingStrategy {
    // we don't check the flag count, as Hunspell accepts longer sequences
    // https://github.com/hunspell/hunspell/issues/707
    static final boolean checkFlags = false;

    /**
     * Parses the given String into a single flag
     *
     * @param rawFlag String to parse into a flag
     * @return Parsed flag
     */
    char parseFlag(String rawFlag) {
      char[] flags = parseFlags(rawFlag);
      if (checkFlags && flags.length != 1) {
        throw new IllegalArgumentException("expected only one flag, got: " + rawFlag);
      }
      return flags[0];
    }

    /**
     * Parses the given String into multiple flags
     *
     * @param rawFlags String to parse into flags
     * @return Parsed flags
     */
    abstract char[] parseFlags(String rawFlags);
  }

  /**
   * Simple implementation of {@link FlagParsingStrategy} that treats the chars in each String as a
   * individual flags. Can be used with both the ASCII and UTF-8 flag types.
   */
  private static class SimpleFlagParsingStrategy extends FlagParsingStrategy {
    @Override
    public char[] parseFlags(String rawFlags) {
      return rawFlags.toCharArray();
    }
  }

  /** Used to read flags as UTF-8 even if the rest of the file is in the default (8-bit) encoding */
  private static class DefaultAsUtf8FlagParsingStrategy extends FlagParsingStrategy {
    @Override
    public char[] parseFlags(String rawFlags) {
      return new String(rawFlags.getBytes(DEFAULT_CHARSET), StandardCharsets.UTF_8).toCharArray();
    }
  }

  /**
   * Implementation of {@link FlagParsingStrategy} that assumes each flag is encoded in its
   * numerical form. In the case of multiple flags, each number is separated by a comma.
   */
  private static class NumFlagParsingStrategy extends FlagParsingStrategy {
    @Override
    public char[] parseFlags(String rawFlags) {
      String[] rawFlagParts = rawFlags.trim().split(",");
      char[] flags = new char[rawFlagParts.length];
      int upto = 0;

      for (String rawFlagPart : rawFlagParts) {
        // note, removing the trailing X/leading I for nepali... what is the rule here?!
        String replacement = rawFlagPart.replaceAll("[^0-9]", "");
        // note, ignoring empty flags (this happens in danish, for example)
        if (replacement.isEmpty()) {
          continue;
        }
        int flag = Integer.parseInt(replacement);
        if (flag >= Character.MAX_VALUE) { // read default flags as well
          // accept 0 due to https://github.com/hunspell/hunspell/issues/708
          throw new IllegalArgumentException(
              "Num flags should be between 0 and " + DEFAULT_FLAGS + ", found " + flag);
        }
        flags[upto++] = (char) flag;
      }

      if (upto < flags.length) {
        flags = ArrayUtil.copyOfSubArray(flags, 0, upto);
      }
      return flags;
    }
  }

  /**
   * Implementation of {@link FlagParsingStrategy} that assumes each flag is encoded as two ASCII
   * characters whose codes must be combined into a single character.
   */
  private static class DoubleASCIIFlagParsingStrategy extends FlagParsingStrategy {

    @Override
    public char[] parseFlags(String rawFlags) {
      if (checkFlags && rawFlags.length() % 2 == 1) {
        throw new IllegalArgumentException(
            "Invalid flags (should be even number of characters): " + rawFlags);
      }

      char[] flags = new char[rawFlags.length() / 2];
      for (int i = 0; i < flags.length; i++) {
        char f1 = rawFlags.charAt(i * 2);
        char f2 = rawFlags.charAt(i * 2 + 1);
        if (f1 >= 256 || f2 >= 256) {
          throw new IllegalArgumentException(
              "Invalid flags (LONG flags must be double ASCII): " + rawFlags);
        }
        flags[i] = (char) (f1 << 8 | f2);
      }
      return flags;
    }
  }

  boolean hasFlag(int entryId, char flag, BytesRef scratch) {
    return flag != FLAG_UNSET && hasFlag(decodeFlags(entryId, scratch), flag);
  }

  static boolean hasFlag(char[] flags, char flag) {
    return flag != FLAG_UNSET && Arrays.binarySearch(flags, flag) >= 0;
  }

  CharSequence cleanInput(CharSequence input, StringBuilder reuse) {
    return cleanInput(input, input.length(), reuse);
  }

  private CharSequence cleanInput(CharSequence input, int prefixLength, StringBuilder reuse) {
    reuse.setLength(0);

    for (int i = 0; i < prefixLength; i++) {
      char ch = input.charAt(i);

      if (ignore != null && Arrays.binarySearch(ignore, ch) >= 0) {
        continue;
      }

      if (ignoreCase && iconv == null) {
        // if we have no input conversion mappings, do this on-the-fly
        ch = caseFold(ch);
      }

      reuse.append(ch);
    }

    if (iconv != null) {
      try {
        applyMappings(iconv, reuse);
      } catch (IOException bogus) {
        throw new RuntimeException(bogus);
      }
      if (ignoreCase) {
        for (int i = 0; i < reuse.length(); i++) {
          reuse.setCharAt(i, caseFold(reuse.charAt(i)));
        }
      }
    }

    return reuse;
  }

  /** folds single character (according to LANG if present) */
  char caseFold(char c) {
    if (alternateCasing) {
      if (c == 'I') {
        return 'ı';
      } else if (c == 'İ') {
        return 'i';
      } else {
        return Character.toLowerCase(c);
      }
    } else {
      return Character.toLowerCase(c);
    }
  }

  // TODO: this could be more efficient!
  static void applyMappings(FST<CharsRef> fst, StringBuilder sb) throws IOException {
    final FST.BytesReader bytesReader = fst.getBytesReader();
    final FST.Arc<CharsRef> firstArc = fst.getFirstArc(new FST.Arc<>());
    final CharsRef NO_OUTPUT = fst.outputs.getNoOutput();

    // temporary stuff
    final FST.Arc<CharsRef> arc = new FST.Arc<>();
    int longestMatch;
    CharsRef longestOutput;

    for (int i = 0; i < sb.length(); i++) {
      arc.copyFrom(firstArc);
      CharsRef output = NO_OUTPUT;
      longestMatch = -1;
      longestOutput = null;

      for (int j = i; j < sb.length(); j++) {
        char ch = sb.charAt(j);
        if (fst.findTargetArc(ch, arc, arc, bytesReader) == null) {
          break;
        } else {
          output = fst.outputs.add(output, arc.output());
        }
        if (arc.isFinal()) {
          longestOutput = fst.outputs.add(output, arc.nextFinalOutput());
          longestMatch = j;
        }
      }

      if (longestMatch >= 0) {
        sb.delete(i, longestMatch + 1);
        sb.insert(i, longestOutput);
        i += (longestOutput.length - 1);
      }
    }
  }

  /** Returns true if this dictionary was constructed with the {@code ignoreCase} option */
  public boolean getIgnoreCase() {
    return ignoreCase;
  }

  /**
   * Returns the default temporary directory pointed to by {@code java.io.tmpdir}. If not accessible
   * or not available, an IOException is thrown.
   */
  static Path getDefaultTempDir() throws IOException {
    String tmpDir = System.getProperty("java.io.tmpdir");
    if (tmpDir == null) {
      throw new IOException("No temporary path (java.io.tmpdir)?");
    }
    Path tmpPath = Paths.get(tmpDir);
    if (!Files.isWritable(tmpPath)) {
      throw new IOException(
          "Temporary path not present or writeable?: " + tmpPath.toAbsolutePath());
    }
    return tmpPath;
  }

  /** Possible word breaks according to BREAK directives */
  static class Breaks {
    private static final Set<String> MINUS = Collections.singleton("-");
    static final Breaks DEFAULT = new Breaks(MINUS, MINUS, MINUS);
    final String[] starting, ending, middle;

    Breaks(Collection<String> starting, Collection<String> ending, Collection<String> middle) {
      this.starting = starting.toArray(new String[0]);
      this.ending = ending.toArray(new String[0]);
      this.middle = middle.toArray(new String[0]);
    }

    boolean isNotEmpty() {
      return middle.length > 0 || starting.length > 0 || ending.length > 0;
    }
  }
}<|MERGE_RESOLUTION|>--- conflicted
+++ resolved
@@ -766,12 +766,7 @@
     LineNumberReader reader = new LineNumberReader(new InputStreamReader(stream, streamCharset));
     String line;
     while ((line = reader.readLine()) != null) {
-<<<<<<< HEAD
-      line = line.trim();
-      if (line.isEmpty()) continue;
-=======
       if (line.isBlank()) continue;
->>>>>>> 1cc26b6b
 
       String firstWord = line.split("\\s")[0];
       if ("SET".equals(firstWord)) {
