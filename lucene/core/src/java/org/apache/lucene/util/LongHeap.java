--- conflicted
+++ resolved
@@ -19,16 +19,11 @@
 /**
  * A heap that stores longs; a primitive priority queue that like all priority queues maintains a
  * partial ordering of its elements such that the least element can always be found in constant
- * time. Put()'s and pop()'s require log(size). This heap provides unbounded growth via {@link #push(long)},
- * and bounded-size insertion based on its nominal maxSize via {@link #insertWithOverflow(long)}.
- * The heap may be either a min heap, in which case the least element is the smallest integer, or a
- * max heap, when it is the largest, depending on the Order parameter.
+ * time. Put()'s and pop()'s require log(size). This heap provides unbounded growth via {@link
+ * #push(long)}, and bounded-size insertion based on its nominal maxSize via {@link
+ * #insertWithOverflow(long)}. The heap may be either a min heap, in which case the least element is
+ * the smallest integer, or a max heap, when it is the largest, depending on the Order parameter.
  *
-<<<<<<< HEAD
- * <p><b>NOTE</b>: Iteration order is not specified.
- *
-=======
->>>>>>> 39a39d7b
  * @lucene.internal
  */
 public abstract class LongHeap {
@@ -40,14 +35,9 @@
    * the minimum <code>maxSize</code> elements.
    */
   public enum Order {
-<<<<<<< HEAD
     MIN,
     MAX
-  };
-=======
-    MIN, MAX
-  }
->>>>>>> 39a39d7b
+  }
 
   private final int maxSize;
 
@@ -55,40 +45,17 @@
   private int size = 0;
 
   /**
-<<<<<<< HEAD
-   * Create an empty priority queue of the configured size.
+   * Create an empty priority queue of the configured initial size.
    *
    * @param maxSize the maximum size of the heap, or if negative, the initial size of an unbounded
    *     heap
-   */
-  LongHeap(int maxSize) {
-    final int heapSize;
-    if (maxSize < 0) {
-      // initial size; this may grow
-      heapSize = -maxSize;
-      this.maxSize = UNBOUNDED;
-    } else {
-      if ((maxSize < 1) || (maxSize >= ArrayUtil.MAX_ARRAY_LENGTH)) {
-        // Throw exception to prevent confusing OOME:
-        throw new IllegalArgumentException(
-            "maxSize must be UNBOUNDED(-1) or > 0 and < "
-                + (ArrayUtil.MAX_ARRAY_LENGTH)
-                + "; got: "
-                + maxSize);
-      }
-      // NOTE: we add +1 because all access to heap is 1-based not 0-based.  heap[0] is unused.
-      heapSize = maxSize + 1;
-      this.maxSize = maxSize;
-=======
-   * Create an empty priority queue of the configured initial size.
-   * @param maxSize the maximum size of the heap, or if negative, the initial size of an unbounded heap
    */
   LongHeap(int maxSize) {
     final int heapSize;
     if (maxSize < 1 || maxSize >= ArrayUtil.MAX_ARRAY_LENGTH) {
       // Throw exception to prevent confusing OOME:
-      throw new IllegalArgumentException("maxSize must be > 0 and < " + (ArrayUtil.MAX_ARRAY_LENGTH - 1) + "; got: " + maxSize);
->>>>>>> 39a39d7b
+      throw new IllegalArgumentException(
+          "maxSize must be > 0 and < " + (ArrayUtil.MAX_ARRAY_LENGTH - 1) + "; got: " + maxSize);
     }
     // NOTE: we add +1 because all access to heap is 1-based not 0-based.  heap[0] is unused.
     heapSize = maxSize + 1;
@@ -157,12 +124,8 @@
     return true;
   }
 
-<<<<<<< HEAD
-  /**
-   * Returns the least element of the IntHeap in constant time. It is up to the caller to verify
-=======
-  /** Returns the least element of the LongHeap in constant time. It is up to the caller to verify
->>>>>>> 39a39d7b
+  /**
+   * Returns the least element of the LongHeap in constant time. It is up to the caller to verify
    * that the heap is not empty; no checking is done, and if no elements have been added, 0 is
    * returned.
    */
@@ -170,17 +133,11 @@
     return heap[1];
   }
 
-<<<<<<< HEAD
   /**
    * Removes and returns the least element of the PriorityQueue in log(size) time.
    *
-   * @throws IllegalStateException if the IntHeap is empty.
-   */
-=======
-  /** Removes and returns the least element of the PriorityQueue in log(size) time.
    * @throws IllegalStateException if the LongHeap is empty.
-  */
->>>>>>> 39a39d7b
+   */
   public final long pop() {
     if (size > 0) {
       long result = heap[1]; // save first value
@@ -241,15 +198,9 @@
     heap[i] = value; // install saved value
   }
 
-<<<<<<< HEAD
-  private final void downHeap(int i) {
+  private void downHeap(int i) {
     long value = heap[i]; // save top value
     int j = i << 1; // find smaller child
-=======
-  private void downHeap(int i) {
-    long value = heap[i];          // save top value
-    int j = i << 1;            // find smaller child
->>>>>>> 39a39d7b
     int k = j + 1;
     if (k <= size && lessThan(heap[k], heap[j])) {
       j = k;
@@ -272,28 +223,12 @@
     }
   }
 
-<<<<<<< HEAD
-  /** Iterator over the contents of the heap, returning successive ints. */
-  public class LongIterator {
-    int i = 1;
-
-    public boolean hasNext() {
-      return i <= size;
-    }
-
-    public long next() {
-      if (hasNext() == false) {
-        throw new IllegalStateException("attempt to iterate beyond maximum element, size=" + size);
-      }
-      return heap[i++];
-    }
-=======
-  /** Return the element at the ith location in the heap array. Use for iterating over elements when the order doesn't matter.
-   * Note that the valid arguments range from [1, size].
+  /**
+   * Return the element at the ith location in the heap array. Use for iterating over elements when
+   * the order doesn't matter. Note that the valid arguments range from [1, size].
    */
   public long get(int i) {
     return heap[i];
->>>>>>> 39a39d7b
   }
 
   /**
