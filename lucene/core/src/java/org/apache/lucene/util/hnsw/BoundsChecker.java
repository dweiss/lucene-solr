/*
 * Licensed to the Apache Software Foundation (ASF) under one or more
 * contributor license agreements.  See the NOTICE file distributed with
 * this work for additional information regarding copyright ownership.
 * The ASF licenses this file to You under the Apache License, Version 2.0
 * (the "License"); you may not use this file except in compliance with
 * the License.  You may obtain a copy of the License at
 *
 *     http://www.apache.org/licenses/LICENSE-2.0
 *
 * Unless required by applicable law or agreed to in writing, software
 * distributed under the License is distributed on an "AS IS" BASIS,
 * WITHOUT WARRANTIES OR CONDITIONS OF ANY KIND, either express or implied.
 * See the License for the specific language governing permissions and
 * limitations under the License.
 */

package org.apache.lucene.util.hnsw;

abstract class BoundsChecker {

  float bound;

  /** Update the bound if sample is better */
  abstract void update(float sample);

<<<<<<< HEAD
  /** Return whether the sample exceeds (is worse than) the bound */
  abstract boolean check(float sample);
=======
    /**
     * Update the bound unconditionally
     */
    void set(float sample) {
        bound = sample;
    }

    /**
     * @return whether the sample exceeds (is worse than) the bound
     */
    abstract boolean check(float sample);
>>>>>>> 39a39d7b

  static BoundsChecker create(boolean reversed) {
    if (reversed) {
      return new Min();
    } else {
      return new Max();
    }
  }

  static class Max extends BoundsChecker {
    Max() {
      bound = Float.NEGATIVE_INFINITY;
    }

    void update(float sample) {
      if (sample > bound) {
        bound = sample;
      }
    }

    boolean check(float sample) {
      return sample < bound;
    }
  }

  static class Min extends BoundsChecker {

    Min() {
      bound = Float.POSITIVE_INFINITY;
    }

    void update(float sample) {
      if (sample < bound) {
        bound = sample;
      }
    }

    boolean check(float sample) {
      return sample > bound;
    }
  }
}<|MERGE_RESOLUTION|>--- conflicted
+++ resolved
@@ -24,22 +24,13 @@
   /** Update the bound if sample is better */
   abstract void update(float sample);
 
-<<<<<<< HEAD
-  /** Return whether the sample exceeds (is worse than) the bound */
+  /** Update the bound unconditionally */
+  void set(float sample) {
+    bound = sample;
+  }
+
+  /** @return whether the sample exceeds (is worse than) the bound */
   abstract boolean check(float sample);
-=======
-    /**
-     * Update the bound unconditionally
-     */
-    void set(float sample) {
-        bound = sample;
-    }
-
-    /**
-     * @return whether the sample exceeds (is worse than) the bound
-     */
-    abstract boolean check(float sample);
->>>>>>> 39a39d7b
 
   static BoundsChecker create(boolean reversed) {
     if (reversed) {
