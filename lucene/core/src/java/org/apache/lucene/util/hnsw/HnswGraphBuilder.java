/*
 * Licensed to the Apache Software Foundation (ASF) under one or more
 * contributor license agreements.  See the NOTICE file distributed with
 * this work for additional information regarding copyright ownership.
 * The ASF licenses this file to You under the Apache License, Version 2.0
 * (the "License"); you may not use this file except in compliance with
 * the License.  You may obtain a copy of the License at
 *
 *     http://www.apache.org/licenses/LICENSE-2.0
 *
 * Unless required by applicable law or agreed to in writing, software
 * distributed under the License is distributed on an "AS IS" BASIS,
 * WITHOUT WARRANTIES OR CONDITIONS OF ANY KIND, either express or implied.
 * See the License for the specific language governing permissions and
 * limitations under the License.
 */

package org.apache.lucene.util.hnsw;

import static org.apache.lucene.search.DocIdSetIterator.NO_MORE_DOCS;

import java.io.IOException;
import java.util.Locale;
import java.util.Random;
<<<<<<< HEAD
import org.apache.lucene.index.KnnGraphValues;
=======

>>>>>>> 39a39d7b
import org.apache.lucene.index.RandomAccessVectorValues;
import org.apache.lucene.index.RandomAccessVectorValuesProducer;
import org.apache.lucene.index.VectorValues;
import org.apache.lucene.util.InfoStream;

/**
 * Builder for HNSW graph. See {@link HnswGraph} for a gloss on the algorithm and the meaning of the
 * hyperparameters.
 */
public final class HnswGraphBuilder {

  // default random seed for level generation
  private static final long DEFAULT_RAND_SEED = System.currentTimeMillis();
  public static final String HNSW_COMPONENT = "HNSW";

  // expose for testing.
  public static long randSeed = DEFAULT_RAND_SEED;

<<<<<<< HEAD
  // These "default" hyperparameter settings are exposed (and nonfinal) to enable performance
  // testing
=======
  // These "default" hyper-parameter settings are exposed (and non-final) to enable performance testing
>>>>>>> 39a39d7b
  // since the indexing API doesn't provide any control over them.

  // default max connections per node
  public static int DEFAULT_MAX_CONN = 16;

  // default candidate list size
  public static int DEFAULT_BEAM_WIDTH = 16;

  private final int maxConn;
  private final int beamWidth;
  private final NeighborArray scratch;

  private final VectorValues.SearchStrategy searchStrategy;
  private final RandomAccessVectorValues vectorValues;
  private final Random random;
  private final BoundsChecker bound;
  final HnswGraph hnsw;

<<<<<<< HEAD
  /**
   * Reads all the vectors from a VectorValues, builds a graph connecting them by their dense
   * ordinals, using default hyperparameter settings, and returns the resulting graph.
   *
   * @param vectorValues the vectors whose relations are represented by the graph
   */
  public static HnswGraph build(RandomAccessVectorValuesProducer vectorValues) throws IOException {
    HnswGraphBuilder builder = new HnswGraphBuilder(vectorValues);
    return builder.build(vectorValues.randomAccess());
  }

  /**
   * Reads all the vectors from a VectorValues, builds a graph connecting them by their dense
   * ordinals, using the given hyperparameter settings, and returns the resulting graph.
   *
   * @param vectorValues the vectors whose relations are represented by the graph
   * @param maxConn the number of connections to make when adding a new graph node; roughly speaking
   *     the graph fanout.
=======
  private InfoStream infoStream = InfoStream.getDefault();

  // we need two sources of vectors in order to perform diversity check comparisons without colliding
  private RandomAccessVectorValues buildVectors;

  /** Construct the builder with default configurations */
  public HnswGraphBuilder(RandomAccessVectorValuesProducer vectors) {
    this(vectors, DEFAULT_MAX_CONN, DEFAULT_BEAM_WIDTH, randSeed);
  }

  /**
   * Reads all the vectors from a VectorValues, builds a graph connecting them by their dense ordinals, using the given
   * hyperparameter settings, and returns the resulting graph.
   * @param vectors the vectors whose relations are represented by the graph - must provide a different view over those vectors
   *               than the one used to add via addGraphNode.
   * @param maxConn the number of connections to make when adding a new graph node; roughly speaking the graph fanout.
>>>>>>> 39a39d7b
   * @param beamWidth the size of the beam search to use when finding nearest neighbors.
   * @param seed the seed for a random number generator used during graph construction. Provide this
   *     to ensure repeatable construction.
   */
<<<<<<< HEAD
  public static HnswGraph build(
      RandomAccessVectorValuesProducer vectorValues, int maxConn, int beamWidth, long seed)
      throws IOException {
    HnswGraphBuilder builder = new HnswGraphBuilder(vectorValues, maxConn, beamWidth, seed);
    return builder.build(vectorValues.randomAccess());
=======
  public HnswGraphBuilder(RandomAccessVectorValuesProducer vectors, int maxConn, int beamWidth, long seed) {
    vectorValues = vectors.randomAccess();
    buildVectors = vectors.randomAccess();
    searchStrategy = vectorValues.searchStrategy();
    if (searchStrategy == VectorValues.SearchStrategy.NONE) {
      throw new IllegalStateException("No distance function");
    }
    if (maxConn <= 0) {
      throw new IllegalArgumentException("maxConn must be positive");
    }
    if (beamWidth <= 0) {
      throw new IllegalArgumentException("beamWidth must be positive");
    }
    this.maxConn = maxConn;
    this.beamWidth = beamWidth;
    this.hnsw = new HnswGraph(maxConn, searchStrategy);
    bound = BoundsChecker.create(searchStrategy.reversed);
    random = new Random(seed);
    scratch = new NeighborArray(Math.max(beamWidth, maxConn + 1));
>>>>>>> 39a39d7b
  }

  /**
   * Reads all the vectors from two copies of a random access VectorValues. Providing two copies
   * enables efficient retrieval without extra data copying, while avoiding collision of the
   * returned values.
   *
   * @param vectors the vectors for which to build a nearest neighbors graph. Must be an independet
   *     accessor for the vectors
   */
<<<<<<< HEAD
  HnswGraph build(RandomAccessVectorValues vectors) throws IOException {
    if (vectors == boundedVectors.raDelegate) {
      throw new IllegalArgumentException(
          "Vectors to build must be independent of the source of vectors provided to HnswGraphBuilder()");
=======
  public HnswGraph build(RandomAccessVectorValues vectors) throws IOException {
    if (vectors == vectorValues) {
      throw new IllegalArgumentException("Vectors to build must be independent of the source of vectors provided to HnswGraphBuilder()");
>>>>>>> 39a39d7b
    }
    long start = System.nanoTime(), t = start;
    // start at node 1! node 0 is added implicitly, in the constructor
    for (int node = 1; node < vectors.size(); node++) {
      addGraphNode(vectors.vectorValue(node));
      if (node % 10000 == 0) {
        if (infoStream.isEnabled(HNSW_COMPONENT)) {
          long now = System.nanoTime();
<<<<<<< HEAD
          infoStream.message(
              HNSW_COMPONENT,
              String.format(
                  Locale.ROOT,
                  "HNSW built %d in %d/%d ms",
                  node,
                  ((now - t) / 1_000_000),
                  ((now - start) / 1_000_000)));
=======
          infoStream.message(HNSW_COMPONENT,
              String.format(Locale.ROOT, "built %d in %d/%d ms", node, ((now - t) / 1_000_000), ((now - start) / 1_000_000)));
>>>>>>> 39a39d7b
          t = now;
        }
      }
    }
    return hnsw;
  }

<<<<<<< HEAD
  /** Construct the builder with default configurations */
  private HnswGraphBuilder(RandomAccessVectorValuesProducer vectors) {
    this(vectors, DEFAULT_MAX_CONN, DEFAULT_BEAM_WIDTH, randSeed);
  }

  /** Full constructor */
  HnswGraphBuilder(
      RandomAccessVectorValuesProducer vectors, int maxConn, int beamWidth, long seed) {
    RandomAccessVectorValues vectorValues = vectors.randomAccess();
    searchStrategy = vectorValues.searchStrategy();
    if (searchStrategy == VectorValues.SearchStrategy.NONE) {
      throw new IllegalStateException("No distance function");
    }
    if (maxConn <= 0) {
      throw new IllegalArgumentException("maxConn must be positive");
    }
    if (beamWidth <= 0) {
      throw new IllegalArgumentException("beamWidth must be positive");
    }
    this.maxConn = maxConn;
    this.beamWidth = beamWidth;
    boundedVectors = new BoundedVectorValues(vectorValues);
    this.hnsw = new HnswGraph(maxConn, searchStrategy);
    random = new Random(seed);
  }

  /** Inserts a doc with vector value to the graph */
  private void insert(float[] value) throws IOException {
    addGraphNode(value);

    // add the vector value
    boundedVectors.inc();
  }

  private void addGraphNode(float[] value) throws IOException {
    KnnGraphValues graphValues = hnsw.getGraphValues();
    Neighbors candidates =
        HnswGraph.search(value, beamWidth, 2 * beamWidth, boundedVectors, graphValues, random);
=======
  public void setInfoStream(InfoStream infoStream) {
    this.infoStream = infoStream;
  }

  /** Inserts a doc with vector value to the graph */
  void addGraphNode(float[] value) throws IOException {
    NeighborQueue candidates = HnswGraph.search(value, beamWidth, beamWidth, vectorValues, hnsw, random);
>>>>>>> 39a39d7b

    int node = hnsw.addNode();

    // connect neighbors to the new node, using a diversity heuristic that chooses successive
    // nearest neighbors that are closer to the new node than they are to the previously-selected
    // neighbors
    addDiverseNeighbors(node, candidates, buildVectors);
  }

<<<<<<< HEAD
  private void addNearestNeighbors(int newNode, Neighbors neighbors) {
    // connect the nearest neighbors, relying on the graph's Neighbors' priority queues to drop off
    // distant neighbors
    Neighbors.NeighborIterator it = neighbors.iterator();
    for (int node = it.next(); node != NO_MORE_DOCS; node = it.next()) {
      float score = it.score();
      if (hnsw.connect(newNode, node, score)) {
        hnsw.connect(node, newNode, score);
      }
    }
  }

  /**
   * Provides a random access VectorValues view over a delegate VectorValues, bounding the maximum
   * ord. TODO: get rid of this, all it does is track a counter
   */
  private static class BoundedVectorValues implements RandomAccessVectorValues {

    final RandomAccessVectorValues raDelegate;

    int size;

    BoundedVectorValues(RandomAccessVectorValues delegate) {
      raDelegate = delegate;
      if (delegate.size() > 0) {
        // we implicitly add the first node
        size = 1;
=======
  private void addDiverseNeighbors(int node, NeighborQueue candidates, RandomAccessVectorValues vectors) throws IOException {
    // For each of the beamWidth nearest candidates (going from best to worst), select it only if it is closer to target
    // than it is to any of the already-selected neighbors (ie selected in this method, since the node is new and has no
    // prior neighbors).
    NeighborArray neighbors = hnsw.getNeighbors(node);
    assert neighbors.size() == 0; // new node
    popToScratch(candidates);
    selectDiverse(neighbors, scratch, vectors);

    // Link the selected nodes to the new node, and the new node to the selected nodes (again applying diversity heuristic)
    int size = neighbors.size();
    for (int i = 0; i < size; i++) {
      int nbr = neighbors.node[i];
      NeighborArray nbrNbr = hnsw.getNeighbors(nbr);
      nbrNbr.add(node, neighbors.score[i]);
      if (nbrNbr.size() > maxConn) {
        diversityUpdate(nbrNbr, buildVectors);
      }
    }
  }

  private void selectDiverse(NeighborArray neighbors, NeighborArray candidates, RandomAccessVectorValues vectors) throws IOException {
    // Select the best maxConn neighbors of the new node, applying the diversity heuristic
    for (int i = candidates.size() - 1; neighbors.size() < maxConn && i >= 0; i--) {
      // compare each neighbor (in distance order) against the closer neighbors selected so far,
      // only adding it if it is closer to the target than to any of the other selected neighbors
      int cNode = candidates.node[i];
      float cScore = candidates.score[i];
      if (diversityCheck(vectors.vectorValue(cNode), cScore, neighbors, buildVectors)) {
        neighbors.add(cNode, cScore);
>>>>>>> 39a39d7b
      }
    }
  }

<<<<<<< HEAD
    void inc() {
      ++size;
    }

    @Override
    public int size() {
      return size;
=======
  private void popToScratch(NeighborQueue candidates) {
    scratch.clear();
    int candidateCount = candidates.size();
    // extract all the Neighbors from the queue into an array; these will now be
    // sorted from worst to best
    for (int i = 0; i < candidateCount; i++) {
      float score = candidates.topScore();
      scratch.add(candidates.pop(), score);
>>>>>>> 39a39d7b
    }
  }

<<<<<<< HEAD
    @Override
    public int dimension() {
      return raDelegate.dimension();
    }

    @Override
    public VectorValues.SearchStrategy searchStrategy() {
      return raDelegate.searchStrategy();
=======
  /**
   * @param candidate the vector of a new candidate neighbor of a node n
   * @param score the score of the new candidate and node n, to be compared with scores of the candidate and n's neighbors
   * @param neighbors the neighbors selected so far
   * @param vectorValues source of values used for making comparisons between candidate and existing neighbors
   * @return whether the candidate is diverse given the existing neighbors
   */
  private boolean diversityCheck(float[] candidate, float score, NeighborArray neighbors, RandomAccessVectorValues vectorValues) throws IOException {
    bound.set(score);
    for (int i = 0; i < neighbors.size(); i++) {
      float diversityCheck = searchStrategy.compare(candidate, vectorValues.vectorValue(neighbors.node[i]));
      if (bound.check(diversityCheck) == false) {
        return false;
      }
>>>>>>> 39a39d7b
    }
    return true;
  }

  private void diversityUpdate(NeighborArray neighbors, RandomAccessVectorValues vectorValues) throws IOException {
    assert neighbors.size() == maxConn + 1;
    int replacePoint = findNonDiverse(neighbors, vectorValues);
    if (replacePoint == -1) {
      // none found; check score against worst existing neighbor
      bound.set(neighbors.score[0]);
      if (bound.check(neighbors.score[maxConn])) {
        // drop the new neighbor; it is not competitive and there were no diversity failures
        neighbors.removeLast();
        return;
      } else {
        replacePoint = 0;
      }
    }
    neighbors.node[replacePoint] = neighbors.node[maxConn];
    neighbors.score[replacePoint] = neighbors.score[maxConn];
    neighbors.removeLast();
  }

  // scan neighbors looking for diversity violations
  private int findNonDiverse(NeighborArray neighbors, RandomAccessVectorValues vectorValues) throws IOException {
    for (int i = neighbors.size() - 1; i >= 0; i--) {
      // check each neighbor against its better-scoring neighbors. If it fails diversity check with them, drop it
      int nbrNode = neighbors.node[i];
      bound.set(neighbors.score[i]);
      float[] nbrVector = vectorValues.vectorValue(nbrNode);
      for (int j = maxConn; j > i; j--) {
        float diversityCheck = searchStrategy.compare(nbrVector, vectorValues.vectorValue(neighbors.node[j]));
        if (bound.check(diversityCheck) == false) {
          // node j is too similar to node i given its score relative to the base node
          // replace it with the new node, which is at [maxConn]
          return i;
        }
      }
    }
    return -1;
  }
}<|MERGE_RESOLUTION|>--- conflicted
+++ resolved
@@ -17,16 +17,9 @@
 
 package org.apache.lucene.util.hnsw;
 
-import static org.apache.lucene.search.DocIdSetIterator.NO_MORE_DOCS;
-
 import java.io.IOException;
 import java.util.Locale;
 import java.util.Random;
-<<<<<<< HEAD
-import org.apache.lucene.index.KnnGraphValues;
-=======
-
->>>>>>> 39a39d7b
 import org.apache.lucene.index.RandomAccessVectorValues;
 import org.apache.lucene.index.RandomAccessVectorValuesProducer;
 import org.apache.lucene.index.VectorValues;
@@ -45,12 +38,8 @@
   // expose for testing.
   public static long randSeed = DEFAULT_RAND_SEED;
 
-<<<<<<< HEAD
-  // These "default" hyperparameter settings are exposed (and nonfinal) to enable performance
+  // These "default" hyper-parameter settings are exposed (and non-final) to enable performance
   // testing
-=======
-  // These "default" hyper-parameter settings are exposed (and non-final) to enable performance testing
->>>>>>> 39a39d7b
   // since the indexing API doesn't provide any control over them.
 
   // default max connections per node
@@ -69,55 +58,31 @@
   private final BoundsChecker bound;
   final HnswGraph hnsw;
 
-<<<<<<< HEAD
-  /**
-   * Reads all the vectors from a VectorValues, builds a graph connecting them by their dense
-   * ordinals, using default hyperparameter settings, and returns the resulting graph.
-   *
-   * @param vectorValues the vectors whose relations are represented by the graph
-   */
-  public static HnswGraph build(RandomAccessVectorValuesProducer vectorValues) throws IOException {
-    HnswGraphBuilder builder = new HnswGraphBuilder(vectorValues);
-    return builder.build(vectorValues.randomAccess());
+  private InfoStream infoStream = InfoStream.getDefault();
+
+  // we need two sources of vectors in order to perform diversity check comparisons without
+  // colliding
+  private RandomAccessVectorValues buildVectors;
+
+  /** Construct the builder with default configurations */
+  public HnswGraphBuilder(RandomAccessVectorValuesProducer vectors) {
+    this(vectors, DEFAULT_MAX_CONN, DEFAULT_BEAM_WIDTH, randSeed);
   }
 
   /**
    * Reads all the vectors from a VectorValues, builds a graph connecting them by their dense
    * ordinals, using the given hyperparameter settings, and returns the resulting graph.
    *
-   * @param vectorValues the vectors whose relations are represented by the graph
+   * @param vectors the vectors whose relations are represented by the graph - must provide a
+   *     different view over those vectors than the one used to add via addGraphNode.
    * @param maxConn the number of connections to make when adding a new graph node; roughly speaking
    *     the graph fanout.
-=======
-  private InfoStream infoStream = InfoStream.getDefault();
-
-  // we need two sources of vectors in order to perform diversity check comparisons without colliding
-  private RandomAccessVectorValues buildVectors;
-
-  /** Construct the builder with default configurations */
-  public HnswGraphBuilder(RandomAccessVectorValuesProducer vectors) {
-    this(vectors, DEFAULT_MAX_CONN, DEFAULT_BEAM_WIDTH, randSeed);
-  }
-
-  /**
-   * Reads all the vectors from a VectorValues, builds a graph connecting them by their dense ordinals, using the given
-   * hyperparameter settings, and returns the resulting graph.
-   * @param vectors the vectors whose relations are represented by the graph - must provide a different view over those vectors
-   *               than the one used to add via addGraphNode.
-   * @param maxConn the number of connections to make when adding a new graph node; roughly speaking the graph fanout.
->>>>>>> 39a39d7b
    * @param beamWidth the size of the beam search to use when finding nearest neighbors.
    * @param seed the seed for a random number generator used during graph construction. Provide this
    *     to ensure repeatable construction.
    */
-<<<<<<< HEAD
-  public static HnswGraph build(
-      RandomAccessVectorValuesProducer vectorValues, int maxConn, int beamWidth, long seed)
-      throws IOException {
-    HnswGraphBuilder builder = new HnswGraphBuilder(vectorValues, maxConn, beamWidth, seed);
-    return builder.build(vectorValues.randomAccess());
-=======
-  public HnswGraphBuilder(RandomAccessVectorValuesProducer vectors, int maxConn, int beamWidth, long seed) {
+  public HnswGraphBuilder(
+      RandomAccessVectorValuesProducer vectors, int maxConn, int beamWidth, long seed) {
     vectorValues = vectors.randomAccess();
     buildVectors = vectors.randomAccess();
     searchStrategy = vectorValues.searchStrategy();
@@ -136,7 +101,6 @@
     bound = BoundsChecker.create(searchStrategy.reversed);
     random = new Random(seed);
     scratch = new NeighborArray(Math.max(beamWidth, maxConn + 1));
->>>>>>> 39a39d7b
   }
 
   /**
@@ -147,16 +111,10 @@
    * @param vectors the vectors for which to build a nearest neighbors graph. Must be an independet
    *     accessor for the vectors
    */
-<<<<<<< HEAD
-  HnswGraph build(RandomAccessVectorValues vectors) throws IOException {
-    if (vectors == boundedVectors.raDelegate) {
+  public HnswGraph build(RandomAccessVectorValues vectors) throws IOException {
+    if (vectors == vectorValues) {
       throw new IllegalArgumentException(
           "Vectors to build must be independent of the source of vectors provided to HnswGraphBuilder()");
-=======
-  public HnswGraph build(RandomAccessVectorValues vectors) throws IOException {
-    if (vectors == vectorValues) {
-      throw new IllegalArgumentException("Vectors to build must be independent of the source of vectors provided to HnswGraphBuilder()");
->>>>>>> 39a39d7b
     }
     long start = System.nanoTime(), t = start;
     // start at node 1! node 0 is added implicitly, in the constructor
@@ -165,19 +123,14 @@
       if (node % 10000 == 0) {
         if (infoStream.isEnabled(HNSW_COMPONENT)) {
           long now = System.nanoTime();
-<<<<<<< HEAD
           infoStream.message(
               HNSW_COMPONENT,
               String.format(
                   Locale.ROOT,
-                  "HNSW built %d in %d/%d ms",
+                  "built %d in %d/%d ms",
                   node,
                   ((now - t) / 1_000_000),
                   ((now - start) / 1_000_000)));
-=======
-          infoStream.message(HNSW_COMPONENT,
-              String.format(Locale.ROOT, "built %d in %d/%d ms", node, ((now - t) / 1_000_000), ((now - start) / 1_000_000)));
->>>>>>> 39a39d7b
           t = now;
         }
       }
@@ -185,54 +138,14 @@
     return hnsw;
   }
 
-<<<<<<< HEAD
-  /** Construct the builder with default configurations */
-  private HnswGraphBuilder(RandomAccessVectorValuesProducer vectors) {
-    this(vectors, DEFAULT_MAX_CONN, DEFAULT_BEAM_WIDTH, randSeed);
-  }
-
-  /** Full constructor */
-  HnswGraphBuilder(
-      RandomAccessVectorValuesProducer vectors, int maxConn, int beamWidth, long seed) {
-    RandomAccessVectorValues vectorValues = vectors.randomAccess();
-    searchStrategy = vectorValues.searchStrategy();
-    if (searchStrategy == VectorValues.SearchStrategy.NONE) {
-      throw new IllegalStateException("No distance function");
-    }
-    if (maxConn <= 0) {
-      throw new IllegalArgumentException("maxConn must be positive");
-    }
-    if (beamWidth <= 0) {
-      throw new IllegalArgumentException("beamWidth must be positive");
-    }
-    this.maxConn = maxConn;
-    this.beamWidth = beamWidth;
-    boundedVectors = new BoundedVectorValues(vectorValues);
-    this.hnsw = new HnswGraph(maxConn, searchStrategy);
-    random = new Random(seed);
-  }
-
-  /** Inserts a doc with vector value to the graph */
-  private void insert(float[] value) throws IOException {
-    addGraphNode(value);
-
-    // add the vector value
-    boundedVectors.inc();
-  }
-
-  private void addGraphNode(float[] value) throws IOException {
-    KnnGraphValues graphValues = hnsw.getGraphValues();
-    Neighbors candidates =
-        HnswGraph.search(value, beamWidth, 2 * beamWidth, boundedVectors, graphValues, random);
-=======
   public void setInfoStream(InfoStream infoStream) {
     this.infoStream = infoStream;
   }
 
   /** Inserts a doc with vector value to the graph */
   void addGraphNode(float[] value) throws IOException {
-    NeighborQueue candidates = HnswGraph.search(value, beamWidth, beamWidth, vectorValues, hnsw, random);
->>>>>>> 39a39d7b
+    NeighborQueue candidates =
+        HnswGraph.search(value, beamWidth, beamWidth, vectorValues, hnsw, random);
 
     int node = hnsw.addNode();
 
@@ -242,45 +155,20 @@
     addDiverseNeighbors(node, candidates, buildVectors);
   }
 
-<<<<<<< HEAD
-  private void addNearestNeighbors(int newNode, Neighbors neighbors) {
-    // connect the nearest neighbors, relying on the graph's Neighbors' priority queues to drop off
-    // distant neighbors
-    Neighbors.NeighborIterator it = neighbors.iterator();
-    for (int node = it.next(); node != NO_MORE_DOCS; node = it.next()) {
-      float score = it.score();
-      if (hnsw.connect(newNode, node, score)) {
-        hnsw.connect(node, newNode, score);
-      }
-    }
-  }
-
-  /**
-   * Provides a random access VectorValues view over a delegate VectorValues, bounding the maximum
-   * ord. TODO: get rid of this, all it does is track a counter
-   */
-  private static class BoundedVectorValues implements RandomAccessVectorValues {
-
-    final RandomAccessVectorValues raDelegate;
-
-    int size;
-
-    BoundedVectorValues(RandomAccessVectorValues delegate) {
-      raDelegate = delegate;
-      if (delegate.size() > 0) {
-        // we implicitly add the first node
-        size = 1;
-=======
-  private void addDiverseNeighbors(int node, NeighborQueue candidates, RandomAccessVectorValues vectors) throws IOException {
-    // For each of the beamWidth nearest candidates (going from best to worst), select it only if it is closer to target
-    // than it is to any of the already-selected neighbors (ie selected in this method, since the node is new and has no
+  private void addDiverseNeighbors(
+      int node, NeighborQueue candidates, RandomAccessVectorValues vectors) throws IOException {
+    // For each of the beamWidth nearest candidates (going from best to worst), select it only if it
+    // is closer to target
+    // than it is to any of the already-selected neighbors (ie selected in this method, since the
+    // node is new and has no
     // prior neighbors).
     NeighborArray neighbors = hnsw.getNeighbors(node);
     assert neighbors.size() == 0; // new node
     popToScratch(candidates);
     selectDiverse(neighbors, scratch, vectors);
 
-    // Link the selected nodes to the new node, and the new node to the selected nodes (again applying diversity heuristic)
+    // Link the selected nodes to the new node, and the new node to the selected nodes (again
+    // applying diversity heuristic)
     int size = neighbors.size();
     for (int i = 0; i < size; i++) {
       int nbr = neighbors.node[i];
@@ -292,7 +180,9 @@
     }
   }
 
-  private void selectDiverse(NeighborArray neighbors, NeighborArray candidates, RandomAccessVectorValues vectors) throws IOException {
+  private void selectDiverse(
+      NeighborArray neighbors, NeighborArray candidates, RandomAccessVectorValues vectors)
+      throws IOException {
     // Select the best maxConn neighbors of the new node, applying the diversity heuristic
     for (int i = candidates.size() - 1; neighbors.size() < maxConn && i >= 0; i--) {
       // compare each neighbor (in distance order) against the closer neighbors selected so far,
@@ -301,20 +191,10 @@
       float cScore = candidates.score[i];
       if (diversityCheck(vectors.vectorValue(cNode), cScore, neighbors, buildVectors)) {
         neighbors.add(cNode, cScore);
->>>>>>> 39a39d7b
-      }
-    }
-  }
-
-<<<<<<< HEAD
-    void inc() {
-      ++size;
-    }
-
-    @Override
-    public int size() {
-      return size;
-=======
+      }
+    }
+  }
+
   private void popToScratch(NeighborQueue candidates) {
     scratch.clear();
     int candidateCount = candidates.size();
@@ -323,40 +203,37 @@
     for (int i = 0; i < candidateCount; i++) {
       float score = candidates.topScore();
       scratch.add(candidates.pop(), score);
->>>>>>> 39a39d7b
-    }
-  }
-
-<<<<<<< HEAD
-    @Override
-    public int dimension() {
-      return raDelegate.dimension();
-    }
-
-    @Override
-    public VectorValues.SearchStrategy searchStrategy() {
-      return raDelegate.searchStrategy();
-=======
+    }
+  }
+
   /**
    * @param candidate the vector of a new candidate neighbor of a node n
-   * @param score the score of the new candidate and node n, to be compared with scores of the candidate and n's neighbors
+   * @param score the score of the new candidate and node n, to be compared with scores of the
+   *     candidate and n's neighbors
    * @param neighbors the neighbors selected so far
-   * @param vectorValues source of values used for making comparisons between candidate and existing neighbors
+   * @param vectorValues source of values used for making comparisons between candidate and existing
+   *     neighbors
    * @return whether the candidate is diverse given the existing neighbors
    */
-  private boolean diversityCheck(float[] candidate, float score, NeighborArray neighbors, RandomAccessVectorValues vectorValues) throws IOException {
+  private boolean diversityCheck(
+      float[] candidate,
+      float score,
+      NeighborArray neighbors,
+      RandomAccessVectorValues vectorValues)
+      throws IOException {
     bound.set(score);
     for (int i = 0; i < neighbors.size(); i++) {
-      float diversityCheck = searchStrategy.compare(candidate, vectorValues.vectorValue(neighbors.node[i]));
+      float diversityCheck =
+          searchStrategy.compare(candidate, vectorValues.vectorValue(neighbors.node[i]));
       if (bound.check(diversityCheck) == false) {
         return false;
       }
->>>>>>> 39a39d7b
     }
     return true;
   }
 
-  private void diversityUpdate(NeighborArray neighbors, RandomAccessVectorValues vectorValues) throws IOException {
+  private void diversityUpdate(NeighborArray neighbors, RandomAccessVectorValues vectorValues)
+      throws IOException {
     assert neighbors.size() == maxConn + 1;
     int replacePoint = findNonDiverse(neighbors, vectorValues);
     if (replacePoint == -1) {
@@ -376,14 +253,17 @@
   }
 
   // scan neighbors looking for diversity violations
-  private int findNonDiverse(NeighborArray neighbors, RandomAccessVectorValues vectorValues) throws IOException {
+  private int findNonDiverse(NeighborArray neighbors, RandomAccessVectorValues vectorValues)
+      throws IOException {
     for (int i = neighbors.size() - 1; i >= 0; i--) {
-      // check each neighbor against its better-scoring neighbors. If it fails diversity check with them, drop it
+      // check each neighbor against its better-scoring neighbors. If it fails diversity check with
+      // them, drop it
       int nbrNode = neighbors.node[i];
       bound.set(neighbors.score[i]);
       float[] nbrVector = vectorValues.vectorValue(nbrNode);
       for (int j = maxConn; j > i; j--) {
-        float diversityCheck = searchStrategy.compare(nbrVector, vectorValues.vectorValue(neighbors.node[j]));
+        float diversityCheck =
+            searchStrategy.compare(nbrVector, vectorValues.vectorValue(neighbors.node[j]));
         if (bound.check(diversityCheck) == false) {
           // node j is too similar to node i given its score relative to the base node
           // replace it with the new node, which is at [maxConn]
