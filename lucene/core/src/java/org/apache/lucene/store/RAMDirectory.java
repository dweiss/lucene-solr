--- conflicted
+++ resolved
@@ -52,13 +52,7 @@
  * 
  * @deprecated This class uses inefficient synchronization and is discouraged
  * in favor of {@link MMapDirectory}. It will be removed in future versions 
-<<<<<<< HEAD
- * of Lucene. See {@link ByteBuffersDirectory} for an efficient 
- * in-memory directory implementation, noting that in 99% of cases 
- * {@link MMapDirectory} will be a better choice.
-=======
  * of Lucene.
->>>>>>> a452dd9c
  */
 @Deprecated
 public class RAMDirectory extends BaseDirectory implements Accountable {
