--- conflicted
+++ resolved
@@ -38,11 +38,6 @@
 import org.apache.lucene.search.ScoreMode;
 import org.apache.lucene.search.Scorer;
 import org.apache.lucene.search.Weight;
-<<<<<<< HEAD
-import org.apache.lucene.store.ByteArrayDataInput;
-import org.apache.lucene.store.ByteBuffersDataOutput;
-=======
->>>>>>> f083473b
 import org.apache.lucene.util.ArrayUtil;
 import org.apache.lucene.util.Bits;
 import org.apache.lucene.util.BytesRef;
@@ -131,53 +126,6 @@
     }
   }
 
-<<<<<<< HEAD
-  private static <T extends DocValuesUpdate> byte[] freezeDVUpdates(Map<String,LinkedHashMap<Term, T>> dvUpdates,
-                                                                    IntConsumer updateSizeConsumer)
-    throws IOException {
-    // TODO: we could do better here, e.g. collate the updates by field
-    // so if you are updating 2 fields interleaved we don't keep writing the field strings
-
-    ByteBuffersDataOutput out = new ByteBuffersDataOutput();
-    String lastTermField = null;
-    String lastUpdateField = null;
-    for (LinkedHashMap<Term, T> updates : dvUpdates.values()) {
-      updateSizeConsumer.accept(updates.size());
-      for (T update : updates.values()) {
-        int code = update.term.bytes().length << 3;
-
-        String termField = update.term.field();
-        if (termField.equals(lastTermField) == false) {
-          code |= 1;
-        }
-        String updateField = update.field;
-        if (updateField.equals(lastUpdateField) == false) {
-          code |= 2;
-        }
-        if (update.hasValue()) {
-          code |= 4;
-        }
-        out.writeVInt(code);
-        out.writeVInt(update.docIDUpto);
-        if (termField.equals(lastTermField) == false) {
-          out.writeString(termField);
-          lastTermField = termField;
-        }
-        if (updateField.equals(lastUpdateField) == false) {
-          out.writeString(updateField);
-          lastUpdateField = updateField;
-        }
-        out.writeBytes(update.term.bytes().bytes, update.term.bytes().offset, update.term.bytes().length);
-        if (update.hasValue()) {
-          update.writeTo(out);
-        }
-      }
-    }
-    return out.toArrayCopy();
-  }
-
-=======
->>>>>>> f083473b
   /** Returns the {@link SegmentCommitInfo} that this packet is supposed to apply its deletes to, or null
    *  if the private segment was already merged away. */
   private List<SegmentCommitInfo> getInfosToApply(IndexWriter writer) {
