package org.apache.lucene.index;

/*
 * Licensed to the Apache Software Foundation (ASF) under one or more
 * contributor license agreements.  See the NOTICE file distributed with
 * this work for additional information regarding copyright ownership.
 * The ASF licenses this file to You under the Apache License, Version 2.0
 * (the "License"); you may not use this file except in compliance with
 * the License.  You may obtain a copy of the License at
 *
 *     http://www.apache.org/licenses/LICENSE-2.0
 *
 * Unless required by applicable law or agreed to in writing, software
 * distributed under the License is distributed on an "AS IS" BASIS,
 * WITHOUT WARRANTIES OR CONDITIONS OF ANY KIND, either express or implied.
 * See the License for the specific language governing permissions and
 * limitations under the License.
 */

import java.io.Closeable;
import java.io.FileNotFoundException;
import java.io.IOException;
import java.nio.file.NoSuchFileException;
import java.util.ArrayList;
import java.util.Arrays;
import java.util.Collection;
import java.util.Collections;
import java.util.Date;
import java.util.HashMap;
import java.util.HashSet;
import java.util.Iterator;
import java.util.LinkedList;
import java.util.List;
import java.util.Locale;
import java.util.Map;
import java.util.Map.Entry;
import java.util.Queue;
import java.util.Set;
import java.util.concurrent.atomic.AtomicInteger;
import java.util.concurrent.atomic.AtomicLong;

import org.apache.lucene.codecs.Codec;
import org.apache.lucene.codecs.FieldInfosFormat;
import org.apache.lucene.codecs.lucene50.Lucene50Codec;
import org.apache.lucene.document.Document;
import org.apache.lucene.document.FieldTypes;
import org.apache.lucene.index.DocValuesUpdate.BinaryDocValuesUpdate;
import org.apache.lucene.index.DocValuesUpdate.NumericDocValuesUpdate;
import org.apache.lucene.index.FieldInfos.FieldNumbers;
import org.apache.lucene.index.IndexWriterConfig.OpenMode;
import org.apache.lucene.index.MergeState.CheckAbort;
import org.apache.lucene.search.Query;
import org.apache.lucene.search.ReferenceManager;
import org.apache.lucene.store.AlreadyClosedException;
import org.apache.lucene.store.Directory;
import org.apache.lucene.store.IOContext;
import org.apache.lucene.store.Lock;
import org.apache.lucene.store.LockObtainFailedException;
import org.apache.lucene.store.MergeInfo;
import org.apache.lucene.store.TrackingDirectoryWrapper;
import org.apache.lucene.util.Accountable;
import org.apache.lucene.util.Bits;
import org.apache.lucene.util.BytesRef;
import org.apache.lucene.util.Constants;
import org.apache.lucene.util.IOUtils;
import org.apache.lucene.util.InfoStream;
import org.apache.lucene.util.StringHelper;
import org.apache.lucene.util.ThreadInterruptedException;
import org.apache.lucene.util.Version;

/**
  An <code>IndexWriter</code> creates and maintains an index.

  <p>The {@link OpenMode} option on 
  {@link IndexWriterConfig#setOpenMode(OpenMode)} determines 
  whether a new index is created, or whether an existing index is
  opened. Note that you can open an index with {@link OpenMode#CREATE}
  even while readers are using the index. The old readers will 
  continue to search the "point in time" snapshot they had opened, 
  and won't see the newly created index until they re-open. If 
  {@link OpenMode#CREATE_OR_APPEND} is used IndexWriter will create a 
  new index if there is not already an index at the provided path
  and otherwise open the existing index.</p>

  <p>In either case, documents are added with {@link #addDocument(IndexDocument)
  addDocument} and removed with {@link #deleteDocuments(Term...)} or {@link
  #deleteDocuments(Query...)}. A document can be updated with {@link
  #updateDocument(Term, IndexDocument) updateDocument} (which just deletes
  and then adds the entire document). When finished adding, deleting 
  and updating documents, {@link #close() close} should be called.</p>

  <a name="flush"></a>
  <p>These changes are buffered in memory and periodically
  flushed to the {@link Directory} (during the above method
  calls). A flush is triggered when there are enough added documents
  since the last flush. Flushing is triggered either by RAM usage of the
  documents (see {@link IndexWriterConfig#setRAMBufferSizeMB}) or the
  number of added documents (see {@link IndexWriterConfig#setMaxBufferedDocs(int)}).
  The default is to flush when RAM usage hits
  {@link IndexWriterConfig#DEFAULT_RAM_BUFFER_SIZE_MB} MB. For
  best indexing speed you should flush by RAM usage with a
  large RAM buffer. Additionally, if IndexWriter reaches the configured number of
  buffered deletes (see {@link IndexWriterConfig#setMaxBufferedDeleteTerms})
  the deleted terms and queries are flushed and applied to existing segments.
  In contrast to the other flush options {@link IndexWriterConfig#setRAMBufferSizeMB} and 
  {@link IndexWriterConfig#setMaxBufferedDocs(int)}, deleted terms
  won't trigger a segment flush. Note that flushing just moves the
  internal buffered state in IndexWriter into the index, but
  these changes are not visible to IndexReader until either
  {@link #commit()} or {@link #close} is called.  A flush may
  also trigger one or more segment merges which by default
  run with a background thread so as not to block the
  addDocument calls (see <a href="#mergePolicy">below</a>
  for changing the {@link MergeScheduler}).</p>

  <p>Opening an <code>IndexWriter</code> creates a lock file for the directory in use. Trying to open
  another <code>IndexWriter</code> on the same directory will lead to a
  {@link LockObtainFailedException}. The {@link LockObtainFailedException}
  is also thrown if an IndexReader on the same directory is used to delete documents
  from the index.</p>
  
  <a name="deletionPolicy"></a>
  <p>Expert: <code>IndexWriter</code> allows an optional
  {@link IndexDeletionPolicy} implementation to be
  specified.  You can use this to control when prior commits
  are deleted from the index.  The default policy is {@link
  KeepOnlyLastCommitDeletionPolicy} which removes all prior
  commits as soon as a new commit is done (this matches
  behavior before 2.2).  Creating your own policy can allow
  you to explicitly keep previous "point in time" commits
  alive in the index for some time, to allow readers to
  refresh to the new commit without having the old commit
  deleted out from under them.  This is necessary on
  filesystems like NFS that do not support "delete on last
  close" semantics, which Lucene's "point in time" search
  normally relies on. </p>

  <a name="mergePolicy"></a> <p>Expert:
  <code>IndexWriter</code> allows you to separately change
  the {@link MergePolicy} and the {@link MergeScheduler}.
  The {@link MergePolicy} is invoked whenever there are
  changes to the segments in the index.  Its role is to
  select which merges to do, if any, and return a {@link
  MergePolicy.MergeSpecification} describing the merges.
  The default is {@link LogByteSizeMergePolicy}.  Then, the {@link
  MergeScheduler} is invoked with the requested merges and
  it decides when and how to run the merges.  The default is
  {@link ConcurrentMergeScheduler}. </p>

  <a name="OOME"></a><p><b>NOTE</b>: if you hit an
  OutOfMemoryError, or disaster strikes during a checkpoint
  then IndexWriter will close itself.  This is a
  defensive measure in case any internal state (buffered
  documents, deletions, reference counts) were corrupted.  
  Any subsequent calls will throw an AlreadyClosedException.</p>

  <a name="thread-safety"></a><p><b>NOTE</b>: {@link
  IndexWriter} instances are completely thread
  safe, meaning multiple threads can call any of its
  methods, concurrently.  If your application requires
  external synchronization, you should <b>not</b>
  synchronize on the <code>IndexWriter</code> instance as
  this may cause deadlock; use your own (non-Lucene) objects
  instead. </p>
  
  <p><b>NOTE</b>: If you call
  <code>Thread.interrupt()</code> on a thread that's within
  IndexWriter, IndexWriter will try to catch this (eg, if
  it's in a wait() or Thread.sleep()), and will then throw
  the unchecked exception {@link ThreadInterruptedException}
  and <b>clear</b> the interrupt status on the thread.</p>
*/

/*
 * Clarification: Check Points (and commits)
 * IndexWriter writes new index files to the directory without writing a new segments_N
 * file which references these new files. It also means that the state of
 * the in memory SegmentInfos object is different than the most recent
 * segments_N file written to the directory.
 *
 * Each time the SegmentInfos is changed, and matches the (possibly
 * modified) directory files, we have a new "check point".
 * If the modified/new SegmentInfos is written to disk - as a new
 * (generation of) segments_N file - this check point is also an
 * IndexCommit.
 *
 * A new checkpoint always replaces the previous checkpoint and
 * becomes the new "front" of the index. This allows the IndexFileDeleter
 * to delete files that are referenced only by stale checkpoints.
 * (files that were created since the last commit, but are no longer
 * referenced by the "front" of the index). For this, IndexFileDeleter
 * keeps track of the last non commit checkpoint.
 */
public class IndexWriter implements Closeable, TwoPhaseCommit, Accountable {

  /** Hard limit on maximum number of documents that may be added to the
   *  index.  If you try to add more than this you'll hit {@code IllegalStateException}. */
  // We defensively subtract 128 to be well below the lowest
  // ArrayUtil.MAX_ARRAY_LENGTH on "typical" JVMs.  We don't just use
  // ArrayUtil.MAX_ARRAY_LENGTH here because this can vary across JVMs:
  public static final int MAX_DOCS = Integer.MAX_VALUE - 128;

  // Use package-private instance var to enforce the limit so testing
  // can use less electricity:
  private static int actualMaxDocs = MAX_DOCS;

  /** Used only for testing. */
  static void setMaxDocs(int maxDocs) {
    if (maxDocs > MAX_DOCS) {
      // Cannot go higher than the hard max:
      throw new IllegalArgumentException("maxDocs must be <= IndexWriter.MAX_DOCS=" + MAX_DOCS + "; got: " + maxDocs);
    }
    IndexWriter.actualMaxDocs = maxDocs;
  }

  static int getActualMaxDocs() {
    return IndexWriter.actualMaxDocs;
  }

  private static final int UNBOUNDED_MAX_MERGE_SEGMENTS = -1;

  /**
   * Name of the write lock in the index.
   */
  public static final String WRITE_LOCK_NAME = "write.lock";

  /** Key for the source of a segment in the {@link SegmentInfo#getDiagnostics() diagnostics}. */
  public static final String SOURCE = "source";
  /** Source of a segment which results from a merge of other segments. */
  public static final String SOURCE_MERGE = "merge";
  /** Source of a segment which results from a flush. */
  public static final String SOURCE_FLUSH = "flush";
  /** Source of a segment which results from a call to {@link #addIndexes(IndexReader...)}. */
  public static final String SOURCE_ADDINDEXES_READERS = "addIndexes(IndexReader...)";

  /**
   * Absolute hard maximum length for a term, in bytes once
   * encoded as UTF8.  If a term arrives from the analyzer
   * longer than this length, an
   * <code>IllegalArgumentException</code>  is thrown
   * and a message is printed to infoStream, if set (see {@link
   * IndexWriterConfig#setInfoStream(InfoStream)}).
   */
  public final static int MAX_TERM_LENGTH = DocumentsWriterPerThread.MAX_TERM_LENGTH_UTF8;
  // when unrecoverable disaster strikes, we populate this with the reason that we had to close IndexWriter
  volatile Throwable tragedy;

  private final Directory directory;  // where this index resides
  final FieldTypes fieldTypes; // schema

  private volatile long changeCount; // increments every time a change is completed
  private volatile long lastCommitChangeCount; // last changeCount that was committed
  private volatile long lastCommitFieldTypesChangeCount; // last FieldTypes.getChangeCount()

  private List<SegmentCommitInfo> rollbackSegments;      // list of segmentInfo we will fallback to if the commit fails

  volatile SegmentInfos pendingCommit;            // set when a commit is pending (after prepareCommit() & before commit())
  volatile long pendingCommitChangeCount;
  volatile long pendingCommitFieldTypesChangeCount;

  private Collection<String> filesToCommit;

  final SegmentInfos segmentInfos;       // the segments
  final FieldNumbers globalFieldNumberMap;

  private final DocumentsWriter docWriter;
  private final Queue<Event> eventQueue;
  final IndexFileDeleter deleter;
  final Map<String,LiveUniqueValues> uniqueValues = new HashMap<>();

  // nocommit can we change DirectoryReader API so consumers just pull our reader manager instead?  it's "better" than the low-level "open
  // your own DR" API?
  private final ReaderManager readerManager;

  // used by forceMerge to note those needing merging
  private Map<SegmentCommitInfo,Boolean> segmentsToMerge = new HashMap<>();
  private int mergeMaxNumSegments;

  private Lock writeLock;

  private volatile boolean closed;
  private volatile boolean closing;

  // Holds all SegmentInfo instances currently involved in
  // merges
  private HashSet<SegmentCommitInfo> mergingSegments = new HashSet<>();

  private final MergeScheduler mergeScheduler;
  private LinkedList<MergePolicy.OneMerge> pendingMerges = new LinkedList<>();
  private Set<MergePolicy.OneMerge> runningMerges = new HashSet<>();
  private List<MergePolicy.OneMerge> mergeExceptions = new ArrayList<>();
  private long mergeGen;
  private boolean stopMerges;
  private boolean didMessageState;

  final AtomicInteger flushCount = new AtomicInteger();
  final AtomicInteger flushDeletesCount = new AtomicInteger();

  final ReaderPool readerPool = new ReaderPool();
  final BufferedUpdatesStream bufferedUpdatesStream;

  // This is a "write once" variable (like the organic dye
  // on a DVD-R that may or may not be heated by a laser and
  // then cooled to permanently record the event): it's
  // false, until getReader() is called for the first time,
  // at which point it's switched to true and never changes
  // back to false.  Once this is true, we hold open and
  // reuse SegmentReader instances internally for applying
  // deletes, doing merges, and reopening near real-time
  // readers.
  private volatile boolean poolReaders;

  // The instance that was passed to the constructor. It is saved only in order
  // to allow users to query an IndexWriter settings.
  final LiveIndexWriterConfig config;

  /** System.nanoTime() when commit started; used to write
   *  an infoStream message about how long commit took. */
  private long startCommitTime;

  /** How many documents are in the index, or are in the process of being
   *  added (reserved).  E.g., operations like addIndexes will first reserve
   *  the right to add N docs, before they actually change the index,
   *  much like how hotels place an "authorization hold" on your credit
   *  card to make sure they can later charge you when you check out. */
  final AtomicLong pendingNumDocs = new AtomicLong();

  DirectoryReader getReader() throws IOException {
    return getReader(true);
  }

  /**
   * Expert: returns a readonly reader, covering all
   * committed as well as un-committed changes to the index.
   * This provides "near real-time" searching, in that
   * changes made during an IndexWriter session can be
   * quickly made available for searching without closing
   * the writer nor calling {@link #commit}.
   *
   * <p>Note that this is functionally equivalent to calling
   * {#flush} and then opening a new reader.  But the turnaround time of this
   * method should be faster since it avoids the potentially
   * costly {@link #commit}.</p>
   *
   * <p>You must close the {@link IndexReader} returned by
   * this method once you are done using it.</p>
   *
   * <p>It's <i>near</i> real-time because there is no hard
   * guarantee on how quickly you can get a new reader after
   * making changes with IndexWriter.  You'll have to
   * experiment in your situation to determine if it's
   * fast enough.  As this is a new and experimental
   * feature, please report back on your findings so we can
   * learn, improve and iterate.</p>
   *
   * <p>The resulting reader supports {@link
   * DirectoryReader#openIfChanged}, but that call will simply forward
   * back to this method (though this may change in the
   * future).</p>
   *
   * <p>The very first time this method is called, this
   * writer instance will make every effort to pool the
   * readers that it opens for doing merges, applying
   * deletes, etc.  This means additional resources (RAM,
   * file descriptors, CPU time) will be consumed.</p>
   *
   * <p>For lower latency on reopening a reader, you should
   * call {@link IndexWriterConfig#setMergedSegmentWarmer} to
   * pre-warm a newly merged segment before it's committed
   * to the index.  This is important for minimizing
   * index-to-search delay after a large merge.  </p>
   *
   * <p>If an addIndexes* call is running in another thread,
   * then this reader will only search those segments from
   * the foreign index that have been successfully copied
   * over, so far</p>.
   *
   * <p><b>NOTE</b>: Once the writer is closed, any
   * outstanding readers may continue to be used.  However,
   * if you attempt to reopen any of those readers, you'll
   * hit an {@link AlreadyClosedException}.</p>
   *
   * @lucene.experimental
   *
   * @return IndexReader that covers entire index plus all
   * changes made so far by this IndexWriter instance
   *
   * @throws IOException If there is a low-level I/O error
   */
  DirectoryReader getReader(boolean applyAllDeletes) throws IOException {
    ensureOpen();

    // nocommit fixme so it's only my readerManager that's calling this... or just make this private, so the only way for users is to use ReaderManager

    final long tStart = System.currentTimeMillis();

    if (infoStream.isEnabled("IW")) {
      infoStream.message("IW", "flush at getReader");
    }
    // Do this up front before flushing so that the readers
    // obtained during this flush are pooled, the first time
    // this method is called:
    poolReaders = true;
    DirectoryReader r = null;
    doBeforeFlush();
    boolean anySegmentFlushed = false;
    /*
     * for releasing a NRT reader we must ensure that 
     * DW doesn't add any segments or deletes until we are
     * done with creating the NRT DirectoryReader. 
     * We release the two stage full flush after we are done opening the
     * directory reader!
     */
    boolean success2 = false;
    try {
      synchronized (fullFlushLock) {
        boolean success = false;
        try {
          anySegmentFlushed = docWriter.flushAllThreads();
          if (!anySegmentFlushed) {
            // prevent double increment since docWriter#doFlush increments the flushcount
            // if we flushed anything.
            flushCount.incrementAndGet();
          }
          success = true;
          // Prevent segmentInfos from changing while opening the
          // reader; in theory we could instead do similar retry logic,
          // just like we do when loading segments_N
          synchronized(this) {
            maybeApplyDeletes(applyAllDeletes);
            // nocommit must serialize field types into index commit data here?
            r = StandardDirectoryReader.open(this, segmentInfos, applyAllDeletes);
            if (infoStream.isEnabled("IW")) {
              infoStream.message("IW", "return reader version=" + r.getVersion() + " reader=" + r);
            }
          }
        } catch (AbortingException | OutOfMemoryError tragedy) {
          tragicEvent(tragedy, "getReader");
          // never reached but javac disagrees:
          return null;
        } finally {
          if (!success) {
            if (infoStream.isEnabled("IW")) {
              infoStream.message("IW", "hit exception during NRT reader");
            }
          }
          if (tragedy == null) {
            // Done: finish the full flush! (unless we hit OOM or something)
            docWriter.finishFullFlush(success);
            processEvents(false, true);
            doAfterFlush();
          }
        }
      }
      if (anySegmentFlushed) {
        maybeMerge(config.getMergePolicy(), MergeTrigger.FULL_FLUSH, UNBOUNDED_MAX_MERGE_SEGMENTS);
      }
      if (infoStream.isEnabled("IW")) {
        infoStream.message("IW", "getReader took " + (System.currentTimeMillis() - tStart) + " msec");
      }
      success2 = true;
    } finally {
      if (!success2) {
        IOUtils.closeWhileHandlingException(r);
      }
    }
    return r;
  }

  @Override
  public final long ramBytesUsed() {
    ensureOpen();
    return docWriter.ramBytesUsed();
  }

  /** Holds shared SegmentReader instances. IndexWriter uses
   *  SegmentReaders for 1) applying deletes, 2) doing
   *  merges, 3) handing out a real-time reader.  This pool
   *  reuses instances of the SegmentReaders in all these
   *  places if it is in "near real-time mode" (getReader()
   *  has been called on this instance). */

  class ReaderPool implements Closeable {
    
    private final Map<SegmentCommitInfo,ReadersAndUpdates> readerMap = new HashMap<>();

    // used only by asserts
    public synchronized boolean infoIsLive(SegmentCommitInfo info) {
      int idx = segmentInfos.indexOf(info);
      assert idx != -1: "info=" + info + " isn't live";
      assert segmentInfos.info(idx) == info: "info=" + info + " doesn't match live info in segmentInfos";
      return true;
    }

    public synchronized void drop(SegmentCommitInfo info) throws IOException {
      final ReadersAndUpdates rld = readerMap.get(info);
      if (rld != null) {
        assert info == rld.info;
//        System.out.println("[" + Thread.currentThread().getName() + "] ReaderPool.drop: " + info);
        readerMap.remove(info);
        rld.dropReaders();
      }
    }

    public synchronized boolean anyPendingDeletes() {
      for(ReadersAndUpdates rld : readerMap.values()) {
        if (rld.getPendingDeleteCount() != 0) {
          return true;
        }
      }

      return false;
    }

    public synchronized void release(ReadersAndUpdates rld) throws IOException {
      release(rld, true);
    }

    public synchronized void release(ReadersAndUpdates rld, boolean assertInfoLive) throws IOException {

      // Matches incRef in get:
      rld.decRef();

      // Pool still holds a ref:
      assert rld.refCount() >= 1;

      if (!poolReaders && rld.refCount() == 1) {
        // This is the last ref to this RLD, and we're not
        // pooling, so remove it:
//        System.out.println("[" + Thread.currentThread().getName() + "] ReaderPool.release: " + rld.info);
        if (rld.writeLiveDocs(directory)) {
          // Make sure we only write del docs for a live segment:
          assert assertInfoLive == false || infoIsLive(rld.info);
          // Must checkpoint because we just
          // created new _X_N.del and field updates files;
          // don't call IW.checkpoint because that also
          // increments SIS.version, which we do not want to
          // do here: it was done previously (after we
          // invoked BDS.applyDeletes), whereas here all we
          // did was move the state to disk:
          checkpointNoSIS();
        }
        //System.out.println("IW: done writeLiveDocs for info=" + rld.info);

//        System.out.println("[" + Thread.currentThread().getName() + "] ReaderPool.release: drop readers " + rld.info);
        rld.dropReaders();
        readerMap.remove(rld.info);
      }
    }
    
    @Override
    public void close() throws IOException {
      dropAll(false);
    }

    /** Remove all our references to readers, and commits
     *  any pending changes. */
    synchronized void dropAll(boolean doSave) throws IOException {
      Throwable priorE = null;
      final Iterator<Map.Entry<SegmentCommitInfo,ReadersAndUpdates>> it = readerMap.entrySet().iterator();
      while(it.hasNext()) {
        final ReadersAndUpdates rld = it.next().getValue();

        try {
          if (doSave && rld.writeLiveDocs(directory)) {
            // Make sure we only write del docs and field updates for a live segment:
            assert infoIsLive(rld.info);
            // Must checkpoint because we just
            // created new _X_N.del and field updates files;
            // don't call IW.checkpoint because that also
            // increments SIS.version, which we do not want to
            // do here: it was done previously (after we
            // invoked BDS.applyDeletes), whereas here all we
            // did was move the state to disk:
            checkpointNoSIS();
          }
        } catch (Throwable t) {
          if (doSave) {
            IOUtils.reThrow(t);
          } else if (priorE == null) {
            priorE = t;
          }
        }

        // Important to remove as-we-go, not with .clear()
        // in the end, in case we hit an exception;
        // otherwise we could over-decref if close() is
        // called again:
        it.remove();

        // NOTE: it is allowed that these decRefs do not
        // actually close the SRs; this happens when a
        // near real-time reader is kept open after the
        // IndexWriter instance is closed:
        try {
          rld.dropReaders();
        } catch (Throwable t) {
          if (doSave) {
            IOUtils.reThrow(t);
          } else if (priorE == null) {
            priorE = t;
          }
        }
      }
      assert readerMap.size() == 0;
      IOUtils.reThrow(priorE);
    }

    /**
     * Commit live docs changes for the segment readers for
     * the provided infos.
     *
     * @throws IOException If there is a low-level I/O error
     */
    public synchronized void commit(SegmentInfos infos) throws IOException {
      for (SegmentCommitInfo info : infos) {
        final ReadersAndUpdates rld = readerMap.get(info);
        if (rld != null) {
          assert rld.info == info;
          if (rld.writeLiveDocs(directory)) {
            // Make sure we only write del docs for a live segment:
            assert infoIsLive(info);

            // Must checkpoint because we just
            // created new _X_N.del and field updates files;
            // don't call IW.checkpoint because that also
            // increments SIS.version, which we do not want to
            // do here: it was done previously (after we
            // invoked BDS.applyDeletes), whereas here all we
            // did was move the state to disk:
            checkpointNoSIS();
          }
        }
      }
    }

    /**
     * Obtain a ReadersAndLiveDocs instance from the
     * readerPool.  If create is true, you must later call
     * {@link #release(ReadersAndUpdates)}.
     */
    public synchronized ReadersAndUpdates get(SegmentCommitInfo info, boolean create) {

      assert info.info.dir == directory: "info.dir=" + info.info.dir + " vs " + directory;

      ReadersAndUpdates rld = readerMap.get(info);
      if (rld == null) {
        if (!create) {
          return null;
        }
        rld = new ReadersAndUpdates(IndexWriter.this, info);
        // Steal initial reference:
        readerMap.put(info, rld);
      } else {
        assert rld.info == info: "rld.info=" + rld.info + " info=" + info + " isLive?=" + infoIsLive(rld.info) + " vs " + infoIsLive(info);
      }

      if (create) {
        // Return ref to caller:
        rld.incRef();
      }

      assert noDups();

      return rld;
    }

    // Make sure that every segment appears only once in the
    // pool:
    private boolean noDups() {
      Set<String> seen = new HashSet<>();
      for(SegmentCommitInfo info : readerMap.keySet()) {
        assert !seen.contains(info.info.name);
        seen.add(info.info.name);
      }
      return true;
    }
  }

  /**
   * Obtain the number of deleted docs for a pooled reader.
   * If the reader isn't being pooled, the segmentInfo's 
   * delCount is returned.
   */
  public int numDeletedDocs(SegmentCommitInfo info) {
    ensureOpen(false);
    int delCount = info.getDelCount();

    final ReadersAndUpdates rld = readerPool.get(info, false);
    if (rld != null) {
      delCount += rld.getPendingDeleteCount();
    }
    return delCount;
  }

  /**
   * Used internally to throw an {@link AlreadyClosedException} if this
   * IndexWriter has been closed or is in the process of closing.
   * 
   * @param failIfClosing
   *          if true, also fail when {@code IndexWriter} is in the process of
   *          closing ({@code closing=true}) but not yet done closing (
   *          {@code closed=false})
   * @throws AlreadyClosedException
   *           if this IndexWriter is closed or in the process of closing
   */
  protected final void ensureOpen(boolean failIfClosing) throws AlreadyClosedException {
    if (closed || (failIfClosing && closing)) {
      throw new AlreadyClosedException("this IndexWriter is closed", tragedy);
    }
  }

  /**
   * Used internally to throw an {@link
   * AlreadyClosedException} if this IndexWriter has been
   * closed ({@code closed=true}) or is in the process of
   * closing ({@code closing=true}).
   * <p>
   * Calls {@link #ensureOpen(boolean) ensureOpen(true)}.
   * @throws AlreadyClosedException if this IndexWriter is closed
   */
  protected final void ensureOpen() throws AlreadyClosedException {
    ensureOpen(true);
  }

  final Codec codec; // for writing new segments

  /**
   * Constructs a new IndexWriter per the settings given in <code>conf</code>.
   * If you want to make "live" changes to this writer instance, use
   * {@link #getConfig()}.
   * 
   * <p>
   * <b>NOTE:</b> after ths writer is created, the given configuration instance
   * cannot be passed to another writer. If you intend to do so, you should
   * {@link IndexWriterConfig#clone() clone} it beforehand.
   * 
   * @param d
   *          the index directory. The index is either created or appended
   *          according <code>conf.getOpenMode()</code>.
   * @param conf
   *          the configuration settings according to which IndexWriter should
   *          be initialized.
   * @throws IOException
   *           if the directory cannot be read/written to, or if it does not
   *           exist and <code>conf.getOpenMode()</code> is
   *           <code>OpenMode.APPEND</code> or if there is any other low-level
   *           IO error
   */
  public IndexWriter(Directory d, IndexWriterConfig conf) throws IOException {
    conf.setIndexWriter(this); // prevent reuse by other instances
    config = conf;
    directory = d;
    infoStream = config.getInfoStream();
    mergeScheduler = config.getMergeScheduler();

    bufferedUpdatesStream = new BufferedUpdatesStream(infoStream);
    poolReaders = config.getReaderPooling();

    writeLock = directory.makeLock(WRITE_LOCK_NAME);

    if (!writeLock.obtain(config.getWriteLockTimeout())) { // obtain write lock
      throw new LockObtainFailedException("Index locked for write: " + writeLock);
    }

    boolean success = false;
    try {
      OpenMode mode = config.getOpenMode();
      boolean create;
      if (mode == OpenMode.CREATE) {
        create = true;
      } else if (mode == OpenMode.APPEND) {
        create = false;
      } else {
        // CREATE_OR_APPEND - create only if an index does not exist
        create = !DirectoryReader.indexExists(directory);
      }

      // If index is too old, reading the segments will throw
      // IndexFormatTooOldException.

      boolean initialIndexExists = true;

      if (create) {
        // Try to read first.  This is to allow create
        // against an index that's currently open for
        // searching.  In this case we write the next
        // segments_N file with no segments:
        SegmentInfos sis = null;
        try {
          sis = SegmentInfos.readLatestCommit(directory);
          sis.clear();
        } catch (IOException e) {
          // Likely this means it's a fresh directory
          initialIndexExists = false;
          sis = new SegmentInfos();
        }
        
        segmentInfos = sis;

        // Record that we have a change (zero out all
        // segments) pending:
        changed();
      } else {
        String[] files = directory.listAll();
        String lastSegmentsFile = SegmentInfos.getLastCommitSegmentsFileName(files);
        if (lastSegmentsFile == null) {
          throw new IndexNotFoundException("no segments* file found in " + directory + ": files: " + Arrays.toString(files));
        }

        // Do not use SegmentInfos.read(Directory) since the spooky
        // retrying it does is not necessary here (we hold the write lock):
        segmentInfos = SegmentInfos.readCommit(directory, lastSegmentsFile);

        IndexCommit commit = config.getIndexCommit();
        if (commit != null) {
          // Swap out all segments, but, keep metadata in
          // SegmentInfos, like version & generation, to
          // preserve write-once.  This is important if
          // readers are open against the future commit
          // points.
          if (commit.getDirectory() != directory)
            throw new IllegalArgumentException("IndexCommit's directory doesn't match my directory");
          SegmentInfos oldInfos = SegmentInfos.readCommit(directory, commit.getSegmentsFileName());
          segmentInfos.replace(oldInfos);
          changed();
          if (infoStream.isEnabled("IW")) {
            infoStream.message("IW", "init: loaded commit \"" + commit.getSegmentsFileName() + "\"");
          }
        }
      }

      fieldTypes = new FieldTypes(this, create, config.getAnalyzer(), config.getSimilarity());
      rollbackSegments = segmentInfos.createBackupSegmentInfos();

      // start with previous field numbers, but new FieldInfos
      globalFieldNumberMap = getFieldNumberMap();
      config.getFlushPolicy().init(config);
      docWriter = new DocumentsWriter(this, config, directory);
      eventQueue = docWriter.eventQueue();

      // Default deleter (for backwards compatibility) is
      // KeepOnlyLastCommitDeleter:
      synchronized(this) {
        deleter = new IndexFileDeleter(directory,
                                       config.getIndexDeletionPolicy(),
                                       segmentInfos, infoStream, this,
                                       initialIndexExists);
      }

      if (deleter.startingCommitDeleted) {
        // Deletion policy deleted the "head" commit point.
        // We have to mark ourself as changed so that if we
        // are closed w/o any further changes we write a new
        // segments_N file.
        changed();
      }

      if (infoStream.isEnabled("IW")) {
        infoStream.message("IW", "init: create=" + create);
        messageState();
      }

      // nocommit what to do here... cannot delegate codecs
      if ((config.getCodec() instanceof Lucene50Codec) == false) {
        codec = config.getCodec();
      } else {
        codec = fieldTypes.getCodec();
      }

      // nocommit can we make this lazy-open the reader?
      readerManager = new ReaderManager(this, true);

      success = true;

    } finally {
      if (!success) {
        if (infoStream.isEnabled("IW")) {
          infoStream.message("IW", "init: hit exception on init; releasing write lock and closing");
        }
        IOUtils.closeWhileHandlingException(writeLock, this);
        writeLock = null;
      }
    }
  }

  public FieldTypes getFieldTypes() {
    return fieldTypes;
  }

  public Document newDocument() {
    ensureOpen();
    return new Document(fieldTypes);
  }
  
  // reads latest field infos for the commit
  // this is used on IW init and addIndexes(Dir) to create/update the global field map.
  // TODO: fix tests abusing this method!
  static FieldInfos readFieldInfos(SegmentCommitInfo si) throws IOException {
    Codec codec = si.info.getCodec();
    FieldInfosFormat reader = codec.fieldInfosFormat();
    
    if (si.hasFieldUpdates()) {
      // there are updates, we read latest (always outside of CFS)
      final String segmentSuffix = Long.toString(si.getFieldInfosGen(), Character.MAX_RADIX);
      return reader.read(si.info.dir, si.info, segmentSuffix, IOContext.READONCE);
    } else if (si.info.getUseCompoundFile()) {
      // cfs
      try (Directory cfs = codec.compoundFormat().getCompoundReader(si.info.dir, si.info, IOContext.DEFAULT)) {
        return reader.read(cfs, si.info, "", IOContext.READONCE);
      }
    } else {
      // no cfs
      return reader.read(si.info.dir, si.info, "", IOContext.READONCE);
    }
  }

  /**
   * Loads or returns the already loaded the global field number map for this {@link SegmentInfos}.
   * If this {@link SegmentInfos} has no global field number map the returned instance is empty
   */
  private FieldNumbers getFieldNumberMap() throws IOException {
    final FieldNumbers map = new FieldNumbers();

    for(SegmentCommitInfo info : segmentInfos) {
      FieldInfos fis = readFieldInfos(info);
      for(FieldInfo fi : fis) {
        map.addOrGet(fi.name, fi.number, fi.getDocValuesType());
      }
    }

    return map;
  }
  
  /**
   * Returns a {@link LiveIndexWriterConfig}, which can be used to query the IndexWriter
   * current settings, as well as modify "live" ones.
   */
  public LiveIndexWriterConfig getConfig() {
    ensureOpen(false);
    return config;
  }

  private void messageState() {
    if (infoStream.isEnabled("IW") && didMessageState == false) {
      didMessageState = true;
      infoStream.message("IW", "\ndir=" + directory + "\n" +
            "index=" + segString() + "\n" +
            "version=" + Version.LATEST.toString() + "\n" +
            config.toString());
    }
  }

  /**
   * Gracefully closes (commits, waits for merges), but calls rollback
   * if there's an exc so the IndexWriter is always closed.  This is called
   * from {@link #close} when {@link IndexWriterConfig#commitOnClose} is
   * {@code true}.
   */
  private void shutdown() throws IOException {
    if (pendingCommit != null) {
      throw new IllegalStateException("cannot close: prepareCommit was already called with no corresponding call to commit");
    }
    // Ensure that only one thread actually gets to do the
    // closing
    if (shouldClose()) {
      boolean success = false;
      try {
        if (infoStream.isEnabled("IW")) {
          infoStream.message("IW", "now flush at close");
        }
        flush(true, true);
        waitForMerges();
        commitInternal(config.getMergePolicy());
        rollbackInternal(); // ie close, since we just committed
        success = true;
      } finally {
        if (success == false) {
          // Be certain to close the index on any exception
          try {
            rollbackInternal();
          } catch (Throwable t) {
            // Suppress so we keep throwing original exception
          }
        }
      }
    }
  }

  /**
   * Closes all open resources and releases the write lock.
   *
   * If {@link IndexWriterConfig#commitOnClose} is <code>true</code>,
   * this will attempt to gracefully shut down by writing any
   * changes, waiting for any running merges, committing, and closing.
   * In this case, note that:
   * <ul>
   *   <li>If you called prepareCommit but failed to call commit, this
   *       method will throw {@code IllegalStateException} and the {@code IndexWriter}
   *       will not be closed.</li>
   *   <li>If this method throws any other exception, the {@code IndexWriter}
   *       will be closed, but changes may have been lost.</li>
   * </ul>
   *
   * <p>
   * Note that this may be a costly
   * operation, so, try to re-use a single writer instead of
   * closing and opening a new one.  See {@link #commit()} for
   * caveats about write caching done by some IO devices.
   *
   * <p><b>NOTE</b>: You must ensure no other threads are still making
   * changes at the same time that this method is invoked.</p>
   */
  @Override
  public void close() throws IOException {
    if (config.getCommitOnClose()) {
      shutdown();
    } else {
      rollback();
    }
  }

  // Returns true if this thread should attempt to close, or
  // false if IndexWriter is now closed; else, waits until
  // another thread finishes closing
  synchronized private boolean shouldClose() {
    while(true) {
      if (!closed) {
        if (!closing) {
          closing = true;
          return true;
        } else {
          // Another thread is presently trying to close;
          // wait until it finishes one way (closes
          // successfully) or another (fails to close)
          doWait();
        }
      } else {
        return false;
      }
    }
  }

  /** Returns the Directory used by this index. */
  public Directory getDirectory() {
    return directory;
  }

  /** Returns total number of docs in this index, including
   *  docs not yet flushed (still in the RAM buffer),
   *  not counting deletions.
   *  @see #numDocs */
  public synchronized int maxDoc() {
    ensureOpen();
    return docWriter.getNumDocs() + segmentInfos.totalDocCount();
  }

  /** Returns total number of docs in this index, including
   *  docs not yet flushed (still in the RAM buffer), and
   *  including deletions.  <b>NOTE:</b> buffered deletions
   *  are not counted.  If you really need these to be
   *  counted you should call {@link #commit()} first.
   *  @see #numDocs */
  public synchronized int numDocs() {
    ensureOpen();
    int count = docWriter.getNumDocs();
    for (final SegmentCommitInfo info : segmentInfos) {
      count += info.info.getDocCount() - numDeletedDocs(info);
    }
    return count;
  }

  /**
   * Returns true if this index has deletions (including
   * buffered deletions).  Note that this will return true
   * if there are buffered Term/Query deletions, even if it
   * turns out those buffered deletions don't match any
   * documents.
   */
  public synchronized boolean hasDeletions() {
    ensureOpen();
    if (bufferedUpdatesStream.any()) {
      return true;
    }
    if (docWriter.anyDeletions()) {
      return true;
    }
    if (readerPool.anyPendingDeletes()) {
      return true;
    }
    for (final SegmentCommitInfo info : segmentInfos) {
      if (info.hasDeletions()) {
        return true;
      }
    }
    return false;
  }

  /**
   * Adds a document to this index.
   *
   * <p> Note that if an Exception is hit (for example disk full)
   * then the index will be consistent, but this document
   * may not have been added.  Furthermore, it's possible
   * the index will have one segment in non-compound format
   * even when using compound files (when a merge has
   * partially succeeded).</p>
   *
   * <p> This method periodically flushes pending documents
   * to the Directory (see <a href="#flush">above</a>), and
   * also periodically triggers segment merges in the index
   * according to the {@link MergePolicy} in use.</p>
   *
   * <p>Merges temporarily consume space in the
   * directory. The amount of space required is up to 1X the
   * size of all segments being merged, when no
   * readers/searchers are open against the index, and up to
   * 2X the size of all segments being merged when
   * readers/searchers are open against the index (see
   * {@link #forceMerge(int)} for details). The sequence of
   * primitive merge operations performed is governed by the
   * merge policy.
   *
   * <p>Note that each term in the document can be no longer
   * than {@link #MAX_TERM_LENGTH} in bytes, otherwise an
   * IllegalArgumentException will be thrown.</p>
   *
   * <p>Note that it's possible to create an invalid Unicode
   * string in java if a UTF16 surrogate pair is malformed.
   * In this case, the invalid characters are silently
   * replaced with the Unicode replacement character
   * U+FFFD.</p>
   *
   * @throws CorruptIndexException if the index is corrupt
   * @throws IOException if there is a low-level IO error
   */
  public void addDocument(Iterable<? extends IndexableField> doc) throws IOException {
    updateDocument(null, doc);
  }

  /**
   * Atomically adds a block of documents with sequentially
   * assigned document IDs, such that an external reader
   * will see all or none of the documents.
   *
   * <p><b>WARNING</b>: the index does not currently record
   * which documents were added as a block.  Today this is
   * fine, because merging will preserve a block. The order of
   * documents within a segment will be preserved, even when child
   * documents within a block are deleted. Most search features
   * (like result grouping and block joining) require you to
   * mark documents; when these documents are deleted these
   * search features will not work as expected. Obviously adding
   * documents to an existing block will require you the reindex
   * the entire block.
   *
   * <p>However it's possible that in the future Lucene may
   * merge more aggressively re-order documents (for example,
   * perhaps to obtain better index compression), in which case
   * you may need to fully re-index your documents at that time.
   *
   * <p>See {@link #addDocument(Iterable)} for details on
   * index and IndexWriter state after an Exception, and
   * flushing/merging temporary free space requirements.</p>
   *
   * <p><b>NOTE</b>: tools that do offline splitting of an index
   * (for example, IndexSplitter in contrib) or
   * re-sorting of documents (for example, IndexSorter in
   * contrib) are not aware of these atomically added documents
   * and will likely break them up.  Use such tools at your
   * own risk!
   *
   * @throws CorruptIndexException if the index is corrupt
   * @throws IOException if there is a low-level IO error
   *
   * @lucene.experimental
   */
  public void addDocuments(Iterable<? extends Iterable<? extends IndexableField>> docs) throws IOException {
    updateDocuments(null, docs);
  }

  /**
   * Atomically deletes documents matching the provided
   * delTerm and adds a block of documents with sequentially
   * assigned document IDs, such that an external reader
   * will see all or none of the documents. 
   *
   * See {@link #addDocuments(Iterable)}.
   *
   * @throws CorruptIndexException if the index is corrupt
   * @throws IOException if there is a low-level IO error
   *
   * @lucene.experimental
   */
  public void updateDocuments(Term delTerm, Iterable<? extends Iterable<? extends IndexableField>> docs) throws IOException {
    ensureOpen();
    try {
      boolean success = false;
      try {
        if (docWriter.updateDocuments(docs, delTerm)) {
          processEvents(true, false);
        }
        success = true;
      } finally {
        if (!success) {
          if (infoStream.isEnabled("IW")) {
            infoStream.message("IW", "hit exception updating document");
          }
        }
      }
    } catch (AbortingException | OutOfMemoryError tragedy) {
      tragicEvent(tragedy, "updateDocuments");
    }
  }

  /** Expert: attempts to delete by document ID, as long as
   *  the provided reader is a near-real-time reader (from {@link
   *  DirectoryReader#open(IndexWriter,boolean)}).  If the
   *  provided reader is an NRT reader obtained from this
   *  writer, and its segment has not been merged away, then
   *  the delete succeeds and this method returns true; else, it
   *  returns false the caller must then separately delete by
   *  Term or Query.
   *
   *  <b>NOTE</b>: this method can only delete documents
   *  visible to the currently open NRT reader.  If you need
   *  to delete documents indexed after opening the NRT
   *  reader you must use {@link #deleteDocuments(Term...)}). */
  public synchronized boolean tryDeleteDocument(IndexReader readerIn, int docID) throws IOException {

    final LeafReader reader;
    if (readerIn instanceof LeafReader) {
      // Reader is already atomic: use the incoming docID:
      reader = (LeafReader) readerIn;
    } else {
      // Composite reader: lookup sub-reader and re-base docID:
      List<LeafReaderContext> leaves = readerIn.leaves();
      int subIndex = ReaderUtil.subIndex(docID, leaves);
      reader = leaves.get(subIndex).reader();
      docID -= leaves.get(subIndex).docBase;
      assert docID >= 0;
      assert docID < reader.maxDoc();
    }

    if (!(reader instanceof SegmentReader)) {
      throw new IllegalArgumentException("the reader must be a SegmentReader or composite reader containing only SegmentReaders");
    }
      
    final SegmentCommitInfo info = ((SegmentReader) reader).getSegmentInfo();

    // TODO: this is a slow linear search, but, number of
    // segments should be contained unless something is
    // seriously wrong w/ the index, so it should be a minor
    // cost:

    if (segmentInfos.indexOf(info) != -1) {
      ReadersAndUpdates rld = readerPool.get(info, false);
      if (rld != null) {
        synchronized(bufferedUpdatesStream) {
          rld.initWritableLiveDocs();
          if (rld.delete(docID)) {
            final int fullDelCount = rld.info.getDelCount() + rld.getPendingDeleteCount();
            if (fullDelCount == rld.info.info.getDocCount()) {
              // If a merge has already registered for this
              // segment, we leave it in the readerPool; the
              // merge will skip merging it and will then drop
              // it once it's done:
              if (!mergingSegments.contains(rld.info)) {
                segmentInfos.remove(rld.info);
                readerPool.drop(rld.info);
                checkpoint();
              }
            }

            // Must bump changeCount so if no other changes
            // happened, we still commit this change:
            changed();
          }
          //System.out.println("  yes " + info.info.name + " " + docID);
          return true;
        }
      } else {
        //System.out.println("  no rld " + info.info.name + " " + docID);
      }
    } else {
      //System.out.println("  no seg " + info.info.name + " " + docID);
    }
    return false;
  }

  /**
   * Deletes the document(s) containing any of the
   * terms. All given deletes are applied and flushed atomically
   * at the same time.
   *
   * @param terms array of terms to identify the documents
   * to be deleted
   * @throws CorruptIndexException if the index is corrupt
   * @throws IOException if there is a low-level IO error
   */
  public void deleteDocuments(Term... terms) throws IOException {
    ensureOpen();
    try {
      if (docWriter.deleteTerms(terms)) {
        processEvents(true, false);
      }
    } catch (OutOfMemoryError oom) {
      tragicEvent(oom, "deleteDocuments(Term..)");
    }
  }

  /**
   * Deletes the document(s) matching any of the provided queries.
   * All given deletes are applied and flushed atomically at the same time.
   *
   * @param queries array of queries to identify the documents
   * to be deleted
   * @throws CorruptIndexException if the index is corrupt
   * @throws IOException if there is a low-level IO error
   */
  public void deleteDocuments(Query... queries) throws IOException {
    ensureOpen();
    try {
      if (docWriter.deleteQueries(queries)) {
        processEvents(true, false);
      }
    } catch (OutOfMemoryError oom) {
      tragicEvent(oom, "deleteDocuments(Query..)");
    }
  }

  /**
   * Updates a document by first deleting the document(s)
   * containing <code>term</code> and then adding the new
   * document.  The delete and then add are atomic as seen
   * by a reader on the same index (flush may happen only after
   * the add).
   *
   * @param term the term to identify the document(s) to be
   * deleted
   * @param doc the document to be added
   * @throws CorruptIndexException if the index is corrupt
   * @throws IOException if there is a low-level IO error
   */
  public void updateDocument(Term term, Iterable<? extends IndexableField> doc) throws IOException {
    ensureOpen();
    try {
      boolean success = false;
      try {
        if (docWriter.updateDocument(doc, term)) {
          processEvents(true, false);
        }
        success = true;
      } finally {
        if (!success) {
          if (infoStream.isEnabled("IW")) {
            infoStream.message("IW", "hit exception updating document");
          }
        }
      }
    } catch (AbortingException | OutOfMemoryError tragedy) {
      tragicEvent(tragedy, "updateDocument");
    }
  }

  /**
   * Updates a document's {@link NumericDocValues} for <code>field</code> to the
   * given <code>value</code>. You can only update fields that already exist in
   * the index, not add new fields through this method.
   * 
   * @param term
   *          the term to identify the document(s) to be updated
   * @param field
   *          field name of the {@link NumericDocValues} field
   * @param value
   *          new value for the field
   * @throws CorruptIndexException
   *           if the index is corrupt
   * @throws IOException
   *           if there is a low-level IO error
   */
  public void updateNumericDocValue(Term term, String field, long value) throws IOException {
    ensureOpen();
    globalFieldNumberMap.verifyUpdateDocValuesType(field, DocValuesType.NUMERIC);
    try {
      if (docWriter.updateDocValues(new NumericDocValuesUpdate(term, field, value))) {
        processEvents(true, false);
      }
    } catch (OutOfMemoryError oom) {
      tragicEvent(oom, "updateNumericDocValue");
    }
  }

  /**
   * Updates a document's {@link BinaryDocValues} for <code>field</code> to the
   * given <code>value</code>. You can only update fields that already exist in
   * the index, not add new fields through this method.
   * 
   * <p>
   * <b>NOTE:</b> this method currently replaces the existing value of all
   * affected documents with the new value.
   * 
   * @param term
   *          the term to identify the document(s) to be updated
   * @param field
   *          field name of the {@link BinaryDocValues} field
   * @param value
   *          new value for the field
   * @throws CorruptIndexException
   *           if the index is corrupt
   * @throws IOException
   *           if there is a low-level IO error
   */
  public void updateBinaryDocValue(Term term, String field, BytesRef value) throws IOException {
    ensureOpen();
    if (value == null) {
      throw new IllegalArgumentException("cannot update a field to a null value: " + field);
    }
    globalFieldNumberMap.verifyUpdateDocValuesType(field, DocValuesType.BINARY);
    try {
      if (docWriter.updateDocValues(new BinaryDocValuesUpdate(term, field, value))) {
        processEvents(true, false);
      }
    } catch (OutOfMemoryError oom) {
      tragicEvent(oom, "updateBinaryDocValue");
    }
  }
  
  /**
   * Updates documents' DocValues fields to the given values. Each field update
   * is applied to the set of documents that are associated with the
   * {@link Term} to the same value. All updates are atomically applied and
   * flushed together.
   * 
   * @param updates
   *          the updates to apply
   * @throws CorruptIndexException
   *           if the index is corrupt
   * @throws IOException
   *           if there is a low-level IO error
   */
  public void updateDocValues(Term term, Iterable<? extends IndexableField> updates) throws IOException {
    ensureOpen();
    List<DocValuesUpdate> dvUpdates = new ArrayList<>();
    for (IndexableField f : updates) {
      final DocValuesType dvType = f.fieldType().docValuesType();
      if (dvType == null) {
        throw new NullPointerException("DocValuesType cannot be null (field: \"" + f.name() + "\")");
      }
      if (dvType == DocValuesType.NONE) {
        throw new IllegalArgumentException("can only update NUMERIC or BINARY fields! field=" + f.name());
      }
      switch (dvType) {
        case NUMERIC:
          globalFieldNumberMap.verifyUpdateDocValuesType(f.name(), dvType);
          dvUpdates.add(new NumericDocValuesUpdate(term, f.name(), (Long) f.numericValue()));
          break;
        case BINARY:
          globalFieldNumberMap.verifyUpdateDocValuesType(f.name(), dvType);
          dvUpdates.add(new BinaryDocValuesUpdate(term, f.name(), f.binaryValue()));
          break;
        default:
          throw new IllegalArgumentException("can only update NUMERIC or BINARY fields: field=" + f.name() + ", type=" + dvType);
      }
    }
    try {
      if (docWriter.updateDocValues(dvUpdates.toArray(new DocValuesUpdate[dvUpdates.size()]))) {
        processEvents(true, false);
      }
    } catch (OutOfMemoryError oom) {
      tragicEvent(oom, "updateDocValues");
    }
  }
  
  // for test purpose
  final synchronized int getSegmentCount(){
    return segmentInfos.size();
  }

  // for test purpose
  final synchronized int getNumBufferedDocuments(){
    return docWriter.getNumDocs();
  }

  // for test purpose
  final synchronized Collection<String> getIndexFileNames() throws IOException {
    return segmentInfos.files(directory, true);
  }

  // for test purpose
  final synchronized int getDocCount(int i) {
    if (i >= 0 && i < segmentInfos.size()) {
      return segmentInfos.info(i).info.getDocCount();
    } else {
      return -1;
    }
  }

  // for test purpose
  final int getFlushCount() {
    return flushCount.get();
  }

  // for test purpose
  final int getFlushDeletesCount() {
    return flushDeletesCount.get();
  }

  final String newSegmentName() {
    // Cannot synchronize on IndexWriter because that causes
    // deadlock
    synchronized(segmentInfos) {
      // Important to increment changeCount so that the
      // segmentInfos is written on close.  Otherwise we
      // could close, re-open and re-return the same segment
      // name that was previously returned which can cause
      // problems at least with ConcurrentMergeScheduler.
      changeCount++;
      segmentInfos.changed();
      return "_" + Integer.toString(segmentInfos.counter++, Character.MAX_RADIX);
    }
  }

  /** If non-null, information about merges will be printed to this.
   */
  final InfoStream infoStream;

  /**
   * Forces merge policy to merge segments until there are
   * {@code <= maxNumSegments}.  The actual merges to be
   * executed are determined by the {@link MergePolicy}.
   *
   * <p>This is a horribly costly operation, especially when
   * you pass a small {@code maxNumSegments}; usually you
   * should only call this if the index is static (will no
   * longer be changed).</p>
   *
   * <p>Note that this requires free space that is proportional
   * to the size of the index in your Directory (2X if you're
   * using compound file format). For example, if your index
   * size is 10 MB then you need an additional 10 MB free for
   * this to complete (20 MB if you're using compound file
   * format). This is also affected by the {@link Codec} that
   * is used to execute the merge, and may result in even a
   * bigger index. Also, it's best to call {@link #commit()}
   * afterwards, to allow IndexWriter to free up disk space.</p>
   *
   * <p>If some but not all readers re-open while merging
   * is underway, this will cause {@code > 2X} temporary
   * space to be consumed as those new readers will then
   * hold open the temporary segments at that time.  It is
   * best not to re-open readers while merging is running.</p>
   *
   * <p>The actual temporary usage could be much less than
   * these figures (it depends on many factors).</p>
   *
   * <p>In general, once this completes, the total size of the
   * index will be less than the size of the starting index.
   * It could be quite a bit smaller (if there were many
   * pending deletes) or just slightly smaller.</p>
   *
   * <p>If an Exception is hit, for example
   * due to disk full, the index will not be corrupted and no
   * documents will be lost.  However, it may have
   * been partially merged (some segments were merged but
   * not all), and it's possible that one of the segments in
   * the index will be in non-compound format even when
   * using compound file format.  This will occur when the
   * Exception is hit during conversion of the segment into
   * compound format.</p>
   *
   * <p>This call will merge those segments present in
   * the index when the call started.  If other threads are
   * still adding documents and flushing segments, those
   * newly created segments will not be merged unless you
   * call forceMerge again.</p>
   *
   * <p><b>NOTE</b>: if you call {@link #abortMerges}, which
   * aborts all running merges, then any thread still
   * running this method might hit a {@link
   * MergePolicy.MergeAbortedException}.
   *
   * @param maxNumSegments maximum number of segments left
   * in the index after merging finishes
   * 
   * @throws CorruptIndexException if the index is corrupt
   * @throws IOException if there is a low-level IO error
   * @see MergePolicy#findMerges
   *
  */
  public void forceMerge(int maxNumSegments) throws IOException {
    forceMerge(maxNumSegments, true);
  }

  /** Just like {@link #forceMerge(int)}, except you can
   *  specify whether the call should block until
   *  all merging completes.  This is only meaningful with a
   *  {@link MergeScheduler} that is able to run merges in
   *  background threads.
   */
  public void forceMerge(int maxNumSegments, boolean doWait) throws IOException {
    ensureOpen();

    if (maxNumSegments < 1)
      throw new IllegalArgumentException("maxNumSegments must be >= 1; got " + maxNumSegments);

    if (infoStream.isEnabled("IW")) {
      infoStream.message("IW", "forceMerge: index now " + segString());
      infoStream.message("IW", "now flush at forceMerge");
    }

    flush(true, true);

    synchronized(this) {
      resetMergeExceptions();
      segmentsToMerge.clear();
      for(SegmentCommitInfo info : segmentInfos) {
        segmentsToMerge.put(info, Boolean.TRUE);
      }
      mergeMaxNumSegments = maxNumSegments;

      // Now mark all pending & running merges for forced
      // merge:
      for(final MergePolicy.OneMerge merge  : pendingMerges) {
        merge.maxNumSegments = maxNumSegments;
        segmentsToMerge.put(merge.info, Boolean.TRUE);
      }

      for (final MergePolicy.OneMerge merge: runningMerges) {
        merge.maxNumSegments = maxNumSegments;
        segmentsToMerge.put(merge.info, Boolean.TRUE);
      }
    }

    maybeMerge(config.getMergePolicy(), MergeTrigger.EXPLICIT, maxNumSegments);

    if (doWait) {
      synchronized(this) {
        while(true) {

          if (tragedy != null) {
            throw new IllegalStateException("this writer hit an unrecoverable error; cannot complete forceMerge", tragedy);
          }

          if (mergeExceptions.size() > 0) {
            // Forward any exceptions in background merge
            // threads to the current thread:
            final int size = mergeExceptions.size();
            for(int i=0;i<size;i++) {
              final MergePolicy.OneMerge merge = mergeExceptions.get(i);
              if (merge.maxNumSegments != -1) {
                throw new IOException("background merge hit exception: " + merge.segString(directory), merge.getException());
              }
            }
          }

          if (maxNumSegmentsMergesPending())
            doWait();
          else
            break;
        }
      }

      // If close is called while we are still
      // running, throw an exception so the calling
      // thread will know merging did not
      // complete
      ensureOpen();
    }
    // NOTE: in the ConcurrentMergeScheduler case, when
    // doWait is false, we can return immediately while
    // background threads accomplish the merging
  }

  /** Returns true if any merges in pendingMerges or
   *  runningMerges are maxNumSegments merges. */
  private synchronized boolean maxNumSegmentsMergesPending() {
    for (final MergePolicy.OneMerge merge : pendingMerges) {
      if (merge.maxNumSegments != -1)
        return true;
    }

    for (final MergePolicy.OneMerge merge : runningMerges) {
      if (merge.maxNumSegments != -1)
        return true;
    }

    return false;
  }

  /** Just like {@link #forceMergeDeletes()}, except you can
   *  specify whether the call should block until the
   *  operation completes.  This is only meaningful with a
   *  {@link MergeScheduler} that is able to run merges in
   *  background threads.
   *
   * <p><b>NOTE</b>: if you call {@link #abortMerges}, which
   * aborts all running merges, then any thread still
   * running this method might hit a {@link
   * MergePolicy.MergeAbortedException}. */
  public void forceMergeDeletes(boolean doWait)
    throws IOException {
    ensureOpen();

    flush(true, true);

    if (infoStream.isEnabled("IW")) {
      infoStream.message("IW", "forceMergeDeletes: index now " + segString());
    }

    final MergePolicy mergePolicy = config.getMergePolicy();
    MergePolicy.MergeSpecification spec;
    boolean newMergesFound = false;
    synchronized(this) {
      spec = mergePolicy.findForcedDeletesMerges(segmentInfos, this);
      newMergesFound = spec != null;
      if (newMergesFound) {
        final int numMerges = spec.merges.size();
        for(int i=0;i<numMerges;i++)
          registerMerge(spec.merges.get(i));
      }
    }

    mergeScheduler.merge(this, MergeTrigger.EXPLICIT, newMergesFound);

    if (spec != null && doWait) {
      final int numMerges = spec.merges.size();
      synchronized(this) {
        boolean running = true;
        while(running) {

          if (tragedy != null) {
            throw new IllegalStateException("this writer hit an unrecoverable error; cannot complete forceMergeDeletes", tragedy);
          }

          // Check each merge that MergePolicy asked us to
          // do, to see if any of them are still running and
          // if any of them have hit an exception.
          running = false;
          for(int i=0;i<numMerges;i++) {
            final MergePolicy.OneMerge merge = spec.merges.get(i);
            if (pendingMerges.contains(merge) || runningMerges.contains(merge)) {
              running = true;
            }
            Throwable t = merge.getException();
            if (t != null) {
              throw new IOException("background merge hit exception: " + merge.segString(directory), t);
            }
          }

          // If any of our merges are still running, wait:
          if (running)
            doWait();
        }
      }
    }

    // NOTE: in the ConcurrentMergeScheduler case, when
    // doWait is false, we can return immediately while
    // background threads accomplish the merging
  }


  /**
   *  Forces merging of all segments that have deleted
   *  documents.  The actual merges to be executed are
   *  determined by the {@link MergePolicy}.  For example,
   *  the default {@link TieredMergePolicy} will only
   *  pick a segment if the percentage of
   *  deleted docs is over 10%.
   *
   *  <p>This is often a horribly costly operation; rarely
   *  is it warranted.</p>
   *
   *  <p>To see how
   *  many deletions you have pending in your index, call
   *  {@link IndexReader#numDeletedDocs}.</p>
   *
   *  <p><b>NOTE</b>: this method first flushes a new
   *  segment (if there are indexed documents), and applies
   *  all buffered deletes.
   */
  public void forceMergeDeletes() throws IOException {
    forceMergeDeletes(true);
  }

  /**
   * Expert: asks the mergePolicy whether any merges are
   * necessary now and if so, runs the requested merges and
   * then iterate (test again if merges are needed) until no
   * more merges are returned by the mergePolicy.
   *
   * Explicit calls to maybeMerge() are usually not
   * necessary. The most common case is when merge policy
   * parameters have changed.
   * 
   * This method will call the {@link MergePolicy} with
   * {@link MergeTrigger#EXPLICIT}.
   */
  public final void maybeMerge() throws IOException {
    maybeMerge(config.getMergePolicy(), MergeTrigger.EXPLICIT, UNBOUNDED_MAX_MERGE_SEGMENTS);
  }

  private final void maybeMerge(MergePolicy mergePolicy, MergeTrigger trigger, int maxNumSegments) throws IOException {
    ensureOpen(false);
    boolean newMergesFound = updatePendingMerges(mergePolicy, trigger, maxNumSegments);
    mergeScheduler.merge(this, trigger, newMergesFound);
  }

  private synchronized boolean updatePendingMerges(MergePolicy mergePolicy, MergeTrigger trigger, int maxNumSegments)
    throws IOException {

    // In case infoStream was disabled on init, but then enabled at some
    // point, try again to log the config here:
    messageState();

    assert maxNumSegments == -1 || maxNumSegments > 0;
    assert trigger != null;
    if (stopMerges) {
      return false;
    }

    // Do not start new merges if disaster struck
    if (tragedy != null) {
      return false;
    }
    boolean newMergesFound = false;
    final MergePolicy.MergeSpecification spec;
    if (maxNumSegments != UNBOUNDED_MAX_MERGE_SEGMENTS) {
      assert trigger == MergeTrigger.EXPLICIT || trigger == MergeTrigger.MERGE_FINISHED :
        "Expected EXPLICT or MERGE_FINISHED as trigger even with maxNumSegments set but was: " + trigger.name();
      spec = mergePolicy.findForcedMerges(segmentInfos, maxNumSegments, Collections.unmodifiableMap(segmentsToMerge), this);
      newMergesFound = spec != null;
      if (newMergesFound) {
        final int numMerges = spec.merges.size();
        for(int i=0;i<numMerges;i++) {
          final MergePolicy.OneMerge merge = spec.merges.get(i);
          merge.maxNumSegments = maxNumSegments;
        }
      }
    } else {
      spec = mergePolicy.findMerges(trigger, segmentInfos, this);
    }
    newMergesFound = spec != null;
    if (newMergesFound) {
      final int numMerges = spec.merges.size();
      for(int i=0;i<numMerges;i++) {
        registerMerge(spec.merges.get(i));
      }
    }
    return newMergesFound;
  }

  /** Expert: to be used by a {@link MergePolicy} to avoid
   *  selecting merges for segments already being merged.
   *  The returned collection is not cloned, and thus is
   *  only safe to access if you hold IndexWriter's lock
   *  (which you do when IndexWriter invokes the
   *  MergePolicy).
   *
   *  <p>Do not alter the returned collection! */
  public synchronized Collection<SegmentCommitInfo> getMergingSegments() {
    return mergingSegments;
  }

  /**
   * Expert: the {@link MergeScheduler} calls this method to retrieve the next
   * merge requested by the MergePolicy
   * 
   * @lucene.experimental
   */
  public synchronized MergePolicy.OneMerge getNextMerge() {
    if (pendingMerges.size() == 0) {
      return null;
    } else {
      // Advance the merge from pending to running
      MergePolicy.OneMerge merge = pendingMerges.removeFirst();
      runningMerges.add(merge);
      return merge;
    }
  }

  /**
   * Expert: returns true if there are merges waiting to be scheduled.
   * 
   * @lucene.experimental
   */
  public synchronized boolean hasPendingMerges() {
    return pendingMerges.size() != 0;
  }

  /**
   * Close the <code>IndexWriter</code> without committing
   * any changes that have occurred since the last commit
   * (or since it was opened, if commit hasn't been called).
   * This removes any temporary files that had been created,
   * after which the state of the index will be the same as
   * it was when commit() was last called or when this
   * writer was first opened.  This also clears a previous
   * call to {@link #prepareCommit}.
   * @throws IOException if there is a low-level IO error
   */
  @Override
  public void rollback() throws IOException {
    // don't call ensureOpen here: this acts like "close()" in closeable.
    
    // Ensure that only one thread actually gets to do the
    // closing, and make sure no commit is also in progress:
    synchronized(commitLock) {
      if (shouldClose()) {
        rollbackInternal();
      }
    }
  }

  private void rollbackInternal() throws IOException {

    boolean success = false;

    if (infoStream.isEnabled("IW")) {
      infoStream.message("IW", "rollback");
    }
    
    try {
      synchronized(this) {
        abortMerges();
        stopMerges = true;
      }

      if (infoStream.isEnabled("IW")) {
        infoStream.message("IW", "rollback: done finish merges");
      }

      // Must pre-close in case it increments changeCount so that we can then
      // set it to false before closing
      mergeScheduler.close();

      readerManager.close();

      bufferedUpdatesStream.clear();
      docWriter.close(); // mark it as closed first to prevent subsequent indexing actions/flushes 
      docWriter.abort(this); // don't sync on IW here
      fieldTypes.close();
      synchronized(this) {

        if (pendingCommit != null) {
          pendingCommit.rollbackCommit(directory);
          try {
            deleter.decRef(pendingCommit);
          } finally {
            pendingCommit = null;
            notifyAll();
          }
        }

        // Don't bother saving any changes in our segmentInfos
        readerPool.dropAll(false);

        // Keep the same segmentInfos instance but replace all
        // of its SegmentInfo instances.  This is so the next
        // attempt to commit using this instance of IndexWriter
        // will always write to a new generation ("write
        // once").
        segmentInfos.rollbackSegmentInfos(rollbackSegments);
        if (infoStream.isEnabled("IW") ) {
          infoStream.message("IW", "rollback: infos=" + segString(segmentInfos));
        }

        testPoint("rollback before checkpoint");

        // Ask deleter to locate unreferenced files & remove
        // them:
        deleter.checkpoint(segmentInfos, false);
        deleter.refresh();

        lastCommitChangeCount = changeCount;
        
        deleter.close();

        // Must set closed while inside same sync block where we call deleter.refresh, else concurrent threads may try to sneak a flush in,
        // after we leave this sync block and before we enter the sync block in the finally clause below that sets closed:
        closed = true;

        IOUtils.close(writeLock);                     // release write lock
        writeLock = null;
        
        assert docWriter.perThreadPool.numDeactivatedThreadStates() == docWriter.perThreadPool.getMaxThreadStates() : "" +  docWriter.perThreadPool.numDeactivatedThreadStates() + " " +  docWriter.perThreadPool.getMaxThreadStates();
      }

      success = true;
    } catch (OutOfMemoryError oom) {
      tragicEvent(oom, "rollbackInternal");
    } finally {
      if (!success) {
        // Must not hold IW's lock while closing
        // mergeScheduler: this can lead to deadlock,
        // e.g. TestIW.testThreadInterruptDeadlock
        IOUtils.closeWhileHandlingException(mergeScheduler);
      }
      synchronized(this) {
        if (!success) {
          // we tried to be nice about it: do the minimum
          
          // don't leak a segments_N file if there is a pending commit
          if (pendingCommit != null) {
            try {
              pendingCommit.rollbackCommit(directory);
              deleter.decRef(pendingCommit);
            } catch (Throwable t) {
            }
            pendingCommit = null;
          }
          
          // close all the closeables we can (but important is readerPool and writeLock to prevent leaks)
          IOUtils.closeWhileHandlingException(readerManager, readerPool, deleter, writeLock);
          writeLock = null;
        }
        closed = true;
        closing = false;
      }
    }
  }

  /**
   * Delete all documents in the index.
   * 
   * <p>
   * This method will drop all buffered documents and will remove all segments
   * from the index. This change will not be visible until a {@link #commit()}
   * has been called. This method can be rolled back using {@link #rollback()}.
   * </p>
   * 
   * <p>
   * NOTE: this method is much faster than using deleteDocuments( new
   * MatchAllDocsQuery() ). Yet, this method also has different semantics
   * compared to {@link #deleteDocuments(Query...)} since internal
   * data-structures are cleared as well as all segment information is
   * forcefully dropped anti-viral semantics like omitting norms are reset or
   * doc value types are cleared. Essentially a call to {@link #deleteAll()} is
   * equivalent to creating a new {@link IndexWriter} with
   * {@link OpenMode#CREATE} which a delete query only marks documents as
   * deleted.
   * </p>
   * 
   * <p>
   * NOTE: this method will forcefully abort all merges in progress. If other
   * threads are running {@link #forceMerge}, {@link #addIndexes(IndexReader[])}
   * or {@link #forceMergeDeletes} methods, they may receive
   * {@link MergePolicy.MergeAbortedException}s.
   */
  public void deleteAll() throws IOException {
    ensureOpen();
    // Remove any buffered docs
    boolean success = false;
    /* hold the full flush lock to prevent concurrency commits / NRT reopens to
     * get in our way and do unnecessary work. -- if we don't lock this here we might
     * get in trouble if */
    synchronized (fullFlushLock) { 
      /*
       * We first abort and trash everything we have in-memory
       * and keep the thread-states locked, the lockAndAbortAll operation
       * also guarantees "point in time semantics" ie. the checkpoint that we need in terms
       * of logical happens-before relationship in the DW. So we do
       * abort all in memory structures 
       * We also drop global field numbering before during abort to make
       * sure it's just like a fresh index.
       */
      try {
        docWriter.lockAndAbortAll(this);
        processEvents(false, true);
        synchronized (this) {
          try {
            // Abort any running merges
            abortMerges();
            // Remove all segments
            segmentInfos.clear();
            // Ask deleter to locate unreferenced files & remove them:
            deleter.checkpoint(segmentInfos, false);
            /* don't refresh the deleter here since there might
             * be concurrent indexing requests coming in opening
             * files on the directory after we called DW#abort()
             * if we do so these indexing requests might hit FNF exceptions.
             * We will remove the files incrementally as we go...
             */
            // Don't bother saving any changes in our segmentInfos
            readerPool.dropAll(false);
            fieldTypes.clear();
            // Mark that the index has changed
            ++changeCount;
            segmentInfos.changed();
            globalFieldNumberMap.clear();
            success = true;
          } finally {
            if (!success) {
              if (infoStream.isEnabled("IW")) {
                infoStream.message("IW", "hit exception during deleteAll");
              }
            }
          }
        }
      } catch (OutOfMemoryError oom) {
        tragicEvent(oom, "deleteAll");
      } finally {
        docWriter.unlockAllAfterAbortAll(this);
      }
    }
  }

  /** Aborts running merges.  Be careful when using this
   *  method: when you abort a long-running merge, you lose
   *  a lot of work that must later be redone. */
  public synchronized void abortMerges() {
    stopMerges = true;

    // Abort all pending & running merges:
    for (final MergePolicy.OneMerge merge : pendingMerges) {
      if (infoStream.isEnabled("IW")) {
        infoStream.message("IW", "now abort pending merge " + segString(merge.segments));
      }
      merge.abort();
      mergeFinish(merge);
    }
    pendingMerges.clear();

    for (final MergePolicy.OneMerge merge : runningMerges) {
      if (infoStream.isEnabled("IW")) {
        infoStream.message("IW", "now abort running merge " + segString(merge.segments));
      }
      merge.abort();
    }

    // These merges periodically check whether they have
    // been aborted, and stop if so.  We wait here to make
    // sure they all stop.  It should not take very long
    // because the merge threads periodically check if
    // they are aborted.
    while(runningMerges.size() > 0) {
      if (infoStream.isEnabled("IW")) {
        infoStream.message("IW", "now wait for " + runningMerges.size() + " running merge/s to abort");
      }
      doWait();
    }

    stopMerges = false;
    notifyAll();

    assert 0 == mergingSegments.size();

    if (infoStream.isEnabled("IW")) {
      infoStream.message("IW", "all running merges have aborted");
    }
  }

  /**
   * Wait for any currently outstanding merges to finish.
   *
   * <p>It is guaranteed that any merges started prior to calling this method
   *    will have completed once this method completes.</p>
   */
  public void waitForMerges() throws IOException {

    // Give merge scheduler last chance to run, in case
    // any pending merges are waiting. We can't hold IW's lock
    // when going into merge because it can lead to deadlock.
    mergeScheduler.merge(this, MergeTrigger.CLOSING, false);

    synchronized (this) {
      ensureOpen(false);
      if (infoStream.isEnabled("IW")) {
        infoStream.message("IW", "waitForMerges");
      }


      while (pendingMerges.size() > 0 || runningMerges.size() > 0) {
        doWait();
      }

      // sanity check
      assert 0 == mergingSegments.size();

      if (infoStream.isEnabled("IW")) {
        infoStream.message("IW", "waitForMerges done");
      }
    }
  }

  /**
   * Called whenever the SegmentInfos has been updated and
   * the index files referenced exist (correctly) in the
   * index directory.
   */
  synchronized void checkpoint() throws IOException {
    changed();
    deleter.checkpoint(segmentInfos, false);
  }

  /** Checkpoints with IndexFileDeleter, so it's aware of
   *  new files, and increments changeCount, so on
   *  close/commit we will write a new segments file, but
   *  does NOT bump segmentInfos.version. */
  synchronized void checkpointNoSIS() throws IOException {
    changeCount++;
    deleter.checkpoint(segmentInfos, false);
  }

  /** Called internally if any index state has changed. */
  synchronized void changed() {
    changeCount++;
    segmentInfos.changed();
  }

  synchronized void publishFrozenUpdates(FrozenBufferedUpdates packet) {
    assert packet != null && packet.any();
    synchronized (bufferedUpdatesStream) {
      bufferedUpdatesStream.push(packet);
    }
  }
  
  /**
   * Atomically adds the segment private delete packet and publishes the flushed
   * segments SegmentInfo to the index writer.
   */
  void publishFlushedSegment(SegmentCommitInfo newSegment,
      FrozenBufferedUpdates packet, FrozenBufferedUpdates globalPacket) throws IOException {
    try {
      synchronized (this) {
        // Lock order IW -> BDS
        ensureOpen(false);
        synchronized (bufferedUpdatesStream) {
          if (infoStream.isEnabled("IW")) {
            infoStream.message("IW", "publishFlushedSegment");
          }
          
          if (globalPacket != null && globalPacket.any()) {
            bufferedUpdatesStream.push(globalPacket);
          } 
          // Publishing the segment must be synched on IW -> BDS to make the sure
          // that no merge prunes away the seg. private delete packet
          final long nextGen;
          if (packet != null && packet.any()) {
            nextGen = bufferedUpdatesStream.push(packet);
          } else {
            // Since we don't have a delete packet to apply we can get a new
            // generation right away
            nextGen = bufferedUpdatesStream.getNextGen();
          }
          if (infoStream.isEnabled("IW")) {
            infoStream.message("IW", "publish sets newSegment delGen=" + nextGen + " seg=" + segString(newSegment));
          }
          newSegment.setBufferedDeletesGen(nextGen);
          segmentInfos.add(newSegment);
          checkpoint();
        }
      }
    } finally {
      flushCount.incrementAndGet();
      doAfterFlush();
    }
  }

  private synchronized void resetMergeExceptions() {
    mergeExceptions = new ArrayList<>();
    mergeGen++;
  }

  private void noDupDirs(Directory... dirs) {
    HashSet<Directory> dups = new HashSet<>();
    for(int i=0;i<dirs.length;i++) {
      if (dups.contains(dirs[i]))
        throw new IllegalArgumentException("Directory " + dirs[i] + " appears more than once");
      if (dirs[i] == directory)
        throw new IllegalArgumentException("Cannot add directory to itself");
      dups.add(dirs[i]);
    }
  }

  /** Acquires write locks on all the directories; be sure
   *  to match with a call to {@link IOUtils#close} in a
   *  finally clause. */
  private List<Lock> acquireWriteLocks(Directory... dirs) throws IOException {
    List<Lock> locks = new ArrayList<>();
    for(int i=0;i<dirs.length;i++) {
      boolean success = false;
      try {
        Lock lock = dirs[i].makeLock(WRITE_LOCK_NAME);
        locks.add(lock);
        lock.obtain(config.getWriteLockTimeout());
        success = true;
      } finally {
        if (success == false) {
          // Release all previously acquired locks:
          IOUtils.closeWhileHandlingException(locks);
        }
      }
    }
    return locks;
  }

  /**
   * Adds all segments from an array of indexes into this index.
   *
   * <p>This may be used to parallelize batch indexing. A large document
   * collection can be broken into sub-collections. Each sub-collection can be
   * indexed in parallel, on a different thread, process or machine. The
   * complete index can then be created by merging sub-collection indexes
   * with this method.
   *
   * <p>
   * <b>NOTE:</b> this method acquires the write lock in
   * each directory, to ensure that no {@code IndexWriter}
   * is currently open or tries to open while this is
   * running.
   *
   * <p>This method is transactional in how Exceptions are
   * handled: it does not commit a new segments_N file until
   * all indexes are added.  This means if an Exception
   * occurs (for example disk full), then either no indexes
   * will have been added or they all will have been.
   *
   * <p>Note that this requires temporary free space in the
   * {@link Directory} up to 2X the sum of all input indexes
   * (including the starting index). If readers/searchers
   * are open against the starting index, then temporary
   * free space required will be higher by the size of the
   * starting index (see {@link #forceMerge(int)} for details).
   *
   * <p>This requires this index not be among those to be added.
   *
   * @throws CorruptIndexException if the index is corrupt
   * @throws IOException if there is a low-level IO error
   * @throws LockObtainFailedException if we were unable to
   *   acquire the write lock in at least one directory
   */
  public void addIndexes(Directory... dirs) throws IOException {
    ensureOpen();

    // nocommit must test that unique_atom fields don't conflict:

    noDupDirs(dirs);

    List<Lock> locks = acquireWriteLocks(dirs);

    boolean successTop = false;

    try {
      if (infoStream.isEnabled("IW")) {
        infoStream.message("IW", "flush at addIndexes(Directory...)");
      }

      flush(false, true);

      List<SegmentCommitInfo> infos = new ArrayList<>();
      int totalDocCount = 0;
      boolean success = false;
      try {
        for (Directory dir : dirs) {
          if (infoStream.isEnabled("IW")) {
            infoStream.message("IW", "addIndexes: process directory " + dir);
          }
          SegmentInfos sis = SegmentInfos.readLatestCommit(dir); // read infos from dir
          totalDocCount += sis.totalDocCount();

          fieldTypes.addAll(FieldTypes.getFieldTypes(sis.getUserData(), fieldTypes.getIndexAnalyzer(), fieldTypes.getSimilarity()));

          for (SegmentCommitInfo info : sis) {
            assert !infos.contains(info): "dup info dir=" + info.info.dir + " name=" + info.info.name;

            String newSegName = newSegmentName();

            if (infoStream.isEnabled("IW")) {
              infoStream.message("IW", "addIndexes: process segment origName=" + info.info.name + " newName=" + newSegName + " info=" + info);
            }

            IOContext context = new IOContext(new MergeInfo(info.info.getDocCount(), info.sizeInBytes(), true, -1));

            FieldInfos fis = readFieldInfos(info);
            for(FieldInfo fi : fis) {
              // nocommit how to undo this on exception?
              globalFieldNumberMap.addOrGet(fi.name, fi.number, fi.getDocValuesType());
            }
            infos.add(copySegmentAsIs(info, newSegName, context));
          }
        }
        success = true;
      } finally {
        if (!success) {
          for(SegmentCommitInfo sipc : infos) {
            for(String file : sipc.files()) {
              try {
                directory.deleteFile(file);
              } catch (Throwable t) {
              }
            }
          }
        }
      }

      synchronized (this) {
        success = false;
        try {
          ensureOpen();
          // Make sure adding the new documents to this index won't
          // exceed the limit:
          reserveDocs(totalDocCount);
          success = true;
        } finally {
          if (!success) {
            for(SegmentCommitInfo sipc : infos) {
              for(String file : sipc.files()) {
                try {
                  directory.deleteFile(file);
                } catch (Throwable t) {
                }
              }
            }
          }
        }
        segmentInfos.addAll(infos);
        checkpoint();
      }

      successTop = true;

    } catch (OutOfMemoryError oom) {
      tragicEvent(oom, "addIndexes(Directory...)");
    } finally {
      if (successTop) {
        IOUtils.close(locks);
      } else {
        IOUtils.closeWhileHandlingException(locks);
      }
    }
    maybeMerge();
  }
  
  /**
   * Merges the provided indexes into this index.
   * 
   * <p>
   * The provided IndexReaders are not closed.
   * 
   * <p>
   * See {@link #addIndexes} for details on transactional semantics, temporary
   * free space required in the Directory, and non-CFS segments on an Exception.
   * 
   * <p>
   * <b>NOTE:</b> empty segments are dropped by this method and not added to this
   * index.
   * 
   * <p>
   * <b>NOTE:</b> this method merges all given {@link IndexReader}s in one
   * merge. If you intend to merge a large number of readers, it may be better
   * to call this method multiple times, each time with a small set of readers.
   * In principle, if you use a merge policy with a {@code mergeFactor} or
   * {@code maxMergeAtOnce} parameter, you should pass that many readers in one
   * call.
   * 
   * <p>
   * <b>NOTE</b>: if you call {@link #abortMerges}, which
   * aborts all running merges, then any thread still running this method might
   * hit a {@link MergePolicy.MergeAbortedException}.
   * 
   * @throws CorruptIndexException
   *           if the index is corrupt
   * @throws IOException
   *           if there is a low-level IO error
   */
  // nocommit what about FieldTypes?
  public void addIndexes(IndexReader... readers) throws IOException {
    ensureOpen();
    int numDocs = 0;

    // nocommit must test that unique_atom fields don't conflict:

    try {
      if (infoStream.isEnabled("IW")) {
        infoStream.message("IW", "flush at addIndexes(IndexReader...)");
      }
      flush(false, true);

      String mergedName = newSegmentName();
      final List<LeafReader> mergeReaders = new ArrayList<>();
      for (IndexReader indexReader : readers) {
        // nocommit how to undo this on exc?
        FieldTypes ft = indexReader.getFieldTypes();
        if (ft != null) {
          fieldTypes.addAll(ft);
        }
        numDocs += indexReader.numDocs();
        for (LeafReaderContext ctx : indexReader.leaves()) {
          mergeReaders.add(ctx.reader());
        }
      }

      // Make sure adding the new documents to this index won't
      // exceed the limit:
      reserveDocs(numDocs);

      final IOContext context = new IOContext(new MergeInfo(numDocs, -1, true, -1));

      // TODO: somehow we should fix this merge so it's
      // abortable so that IW.close(false) is able to stop it
      TrackingDirectoryWrapper trackingDir = new TrackingDirectoryWrapper(directory);

      SegmentInfo info = new SegmentInfo(directory, Version.LATEST, mergedName, -1,
                                         false, codec, null, StringHelper.randomId(), new HashMap<>());

      SegmentMerger merger = new SegmentMerger(fieldTypes, mergeReaders, info, infoStream, trackingDir,
                                               MergeState.CheckAbort.NONE, globalFieldNumberMap, 
                                               context);
      
      if (!merger.shouldMerge()) {
        return;
      }

      boolean success = false;
      try {
        merger.merge();                // merge 'em
        success = true;
      } finally {
        if (!success) { 
          synchronized(this) {
            deleter.refresh(info.name);
          }
        }
      }

      SegmentCommitInfo infoPerCommit = new SegmentCommitInfo(info, 0, -1L, -1L, -1L);

      info.setFiles(new HashSet<>(trackingDir.getCreatedFiles()));
      trackingDir.getCreatedFiles().clear();
                                         
      setDiagnostics(info, SOURCE_ADDINDEXES_READERS);

      final MergePolicy mergePolicy = config.getMergePolicy();
      boolean useCompoundFile;
      synchronized(this) { // Guard segmentInfos
        if (stopMerges) {
          deleter.deleteNewFiles(infoPerCommit.files());
          return;
        }
        ensureOpen();
        useCompoundFile = mergePolicy.useCompoundFile(segmentInfos, infoPerCommit, this);
      }

      // Now create the compound file if needed
      if (useCompoundFile) {
        Collection<String> filesToDelete = infoPerCommit.files();
        try {
          createCompoundFile(infoStream, directory, MergeState.CheckAbort.NONE, info, context);
        } finally {
          // delete new non cfs files directly: they were never
          // registered with IFD
          synchronized(this) {
            deleter.deleteNewFiles(filesToDelete);
          }
        }
        info.setUseCompoundFile(true);
      }

      // Have codec write SegmentInfo.  Must do this after
      // creating CFS so that 1) .si isn't slurped into CFS,
      // and 2) .si reflects useCompoundFile=true change
      // above:
      success = false;
      try {
        codec.segmentInfoFormat().write(trackingDir, info, context);
        success = true;
      } finally {
        if (!success) {
          synchronized(this) {
            deleter.refresh(info.name);
          }
        }
      }

      info.addFiles(trackingDir.getCreatedFiles());

      // Register the new segment
      synchronized(this) {
        if (stopMerges) {
          deleter.deleteNewFiles(info.files());
          return;
        }
        ensureOpen();
        segmentInfos.add(infoPerCommit);
        checkpoint();
      }
    } catch (OutOfMemoryError oom) {
      tragicEvent(oom, "addIndexes(IndexReader...)");
    }
    maybeMerge();
  }

  /** Copies the segment files as-is into the IndexWriter's directory. */
  private SegmentCommitInfo copySegmentAsIs(SegmentCommitInfo info, String segName, IOContext context) throws IOException {
    
    //System.out.println("copy seg=" + info.info.name + " version=" + info.info.getVersion());
    // Same SI as before but we change directory and name
    SegmentInfo newInfo = new SegmentInfo(directory, info.info.getVersion(), segName, info.info.getDocCount(),
                                          info.info.getUseCompoundFile(), info.info.getCodec(), 
                                          info.info.getDiagnostics(), info.info.getId(), info.info.getAttributes());
    SegmentCommitInfo newInfoPerCommit = new SegmentCommitInfo(newInfo, info.getDelCount(), info.getDelGen(), 
                                                               info.getFieldInfosGen(), info.getDocValuesGen());
    
    newInfo.setFiles(info.files());

    boolean success = false;

    try {
      // Copy the segment's files
      for (String file: info.files()) {
        final String newFileName = newInfo.namedForThisSegment(file);

        assert !slowFileExists(directory, newFileName): "file \"" + newFileName + "\" already exists; newInfo.files=" + newInfo.files();

        info.info.dir.copy(directory, file, newFileName, context);
      }
      success = true;
    } finally {
      if (!success) {
        IOUtils.deleteFilesIgnoringExceptions(directory, newInfo.files().toArray(new String[0]));
      }
    }
    
    return newInfoPerCommit;
  }
  
  /**
   * A hook for extending classes to execute operations after pending added and
   * deleted documents have been flushed to the Directory but before the change
   * is committed (new segments_N file written).
   */
  protected void doAfterFlush() throws IOException {}

  /**
   * A hook for extending classes to execute operations before pending added and
   * deleted documents are flushed to the Directory.
   */
  protected void doBeforeFlush() throws IOException {}

  /** <p>Expert: prepare for commit.  This does the
   *  first phase of 2-phase commit. This method does all
   *  steps necessary to commit changes since this writer
   *  was opened: flushes pending added and deleted docs,
   *  syncs the index files, writes most of next segments_N
   *  file.  After calling this you must call either {@link
   *  #commit()} to finish the commit, or {@link
   *  #rollback()} to revert the commit and undo all changes
   *  done since the writer was opened.</p>
   *
   * <p>You can also just call {@link #commit()} directly
   *  without prepareCommit first in which case that method
   *  will internally call prepareCommit.
   */
  @Override
  public final void prepareCommit() throws IOException {
    ensureOpen();
    prepareCommitInternal(config.getMergePolicy());
  }

  private void prepareCommitInternal(MergePolicy mergePolicy) throws IOException {
    startCommitTime = System.nanoTime();
    synchronized(commitLock) {
      ensureOpen(false);
      if (infoStream.isEnabled("IW")) {
        infoStream.message("IW", "prepareCommit: flush");
        infoStream.message("IW", "  index before flush " + segString());
      }

      if (tragedy != null) {
        throw new IllegalStateException("this writer hit an unrecoverable error; cannot commit", tragedy);
      }

      if (pendingCommit != null) {
        throw new IllegalStateException("prepareCommit was already called with no corresponding call to commit");
      }

      doBeforeFlush();
      testPoint("startDoFlush");
      SegmentInfos toCommit = null;
      boolean anySegmentsFlushed = false;

      // This is copied from doFlush, except it's modified to
      // clone & incRef the flushed SegmentInfos inside the
      // sync block:

      try {

        synchronized (fullFlushLock) {
          boolean flushSuccess = false;
          boolean success = false;
          try {
            anySegmentsFlushed = docWriter.flushAllThreads();
            if (!anySegmentsFlushed) {
              // prevent double increment since docWriter#doFlush increments the flushcount
              // if we flushed anything.
              flushCount.incrementAndGet();
            }
            processEvents(false, true);
            flushSuccess = true;

            synchronized(this) {
              maybeApplyDeletes(true);

              readerPool.commit(segmentInfos);

              // Must clone the segmentInfos while we still
              // hold fullFlushLock and while sync'd so that
              // no partial changes (eg a delete w/o
              // corresponding add from an updateDocument) can
              // sneak into the commit point:
              toCommit = segmentInfos.clone();

              toCommit.getUserData().put(FieldTypes.FIELD_TYPES_KEY, fieldTypes.writeToString());

              pendingCommitChangeCount = changeCount;
              pendingCommitFieldTypesChangeCount = fieldTypes.getChangeCount();

              // This protects the segmentInfos we are now going
              // to commit.  This is important in case, eg, while
              // we are trying to sync all referenced files, a
              // merge completes which would otherwise have
              // removed the files we are now syncing.    
              filesToCommit = toCommit.files(directory, false);
              deleter.incRef(filesToCommit);
            }
            success = true;
          } finally {
            if (!success) {
              if (infoStream.isEnabled("IW")) {
                infoStream.message("IW", "hit exception during prepareCommit");
              }
            }
            // Done: finish the full flush!
            docWriter.finishFullFlush(flushSuccess);
            doAfterFlush();
          }
        }
      } catch (AbortingException | OutOfMemoryError tragedy) {
        tragicEvent(tragedy, "prepareCommit");
      }
     
      boolean success = false;
      try {
        if (anySegmentsFlushed) {
          maybeMerge(mergePolicy, MergeTrigger.FULL_FLUSH, UNBOUNDED_MAX_MERGE_SEGMENTS);
        }
        startCommit(toCommit);
        success = true;
      } finally {
        if (!success) {
          synchronized (this) {
            if (filesToCommit != null) {
              deleter.decRefWhileHandlingException(filesToCommit);
              filesToCommit = null;
            }
          }
        }
      }
    }
  }
  
  /**
   * Sets the commit user data map. That method is considered a transaction by
   * {@link IndexWriter} and will be {@link #commit() committed} even if no other
   * changes were made to the writer instance. Note that you must call this method
   * before {@link #prepareCommit()}, or otherwise it won't be included in the
   * follow-on {@link #commit()}.
   * <p>
   * <b>NOTE:</b> the map is cloned internally, therefore altering the map's
   * contents after calling this method has no effect.
   */
  public final synchronized void setCommitData(Map<String,String> commitUserData) {
    segmentInfos.setUserData(new HashMap<>(commitUserData));
    ++changeCount;
  }
  
  /**
   * Returns the commit user data map that was last committed, or the one that
   * was set on {@link #setCommitData(Map)}.
   */
  public final synchronized Map<String,String> getCommitData() {
    return segmentInfos.getUserData();
  }
  
  // Used only by commit and prepareCommit, below; lock
  // order is commitLock -> IW
  private final Object commitLock = new Object();

  /**
   * <p>Commits all pending changes (added and deleted
   * documents, segment merges, added
   * indexes, etc.) to the index, and syncs all referenced
   * index files, such that a reader will see the changes
   * and the index updates will survive an OS or machine
   * crash or power loss.  Note that this does not wait for
   * any running background merges to finish.  This may be a
   * costly operation, so you should test the cost in your
   * application and do it only when really necessary.</p>
   *
   * <p> Note that this operation calls Directory.sync on
   * the index files.  That call should not return until the
   * file contents and metadata are on stable storage.  For
   * FSDirectory, this calls the OS's fsync.  But, beware:
   * some hardware devices may in fact cache writes even
   * during fsync, and return before the bits are actually
   * on stable storage, to give the appearance of faster
   * performance.  If you have such a device, and it does
   * not have a battery backup (for example) then on power
   * loss it may still lose data.  Lucene cannot guarantee
   * consistency on such devices.  </p>
   *
   * @see #prepareCommit
   */
  @Override
  public final void commit() throws IOException {
    ensureOpen();
    commitInternal(config.getMergePolicy());
  }

  /** Returns true if there may be changes that have not been
   *  committed.  There are cases where this may return true
   *  when there are no actual "real" changes to the index,
   *  for example if you've deleted by Term or Query but
   *  that Term or Query does not match any documents.
   *  Also, if a merge kicked off as a result of flushing a
   *  new segment during {@link #commit}, or a concurrent
   *  merged finished, this method may return true right
   *  after you had just called {@link #commit}. */
  public final boolean hasUncommittedChanges() {
    return fieldTypes.getChangeCount() != lastCommitFieldTypesChangeCount ||
      changeCount != lastCommitChangeCount ||
      docWriter.anyChanges() ||
      bufferedUpdatesStream.any();
  }

  private final void commitInternal(MergePolicy mergePolicy) throws IOException {

    if (infoStream.isEnabled("IW")) {
      infoStream.message("IW", "commit: start");
    }

    synchronized(commitLock) {
      ensureOpen(false);

      if (infoStream.isEnabled("IW")) {
        infoStream.message("IW", "commit: enter lock");
      }

      if (pendingCommit == null) {
        if (infoStream.isEnabled("IW")) {
          infoStream.message("IW", "commit: now prepare");
        }
        prepareCommitInternal(mergePolicy);
      } else {
        if (infoStream.isEnabled("IW")) {
          infoStream.message("IW", "commit: already prepared");
        }
      }

      finishCommit();
    }
  }

  private final void finishCommit() throws IOException {

    boolean commitCompleted = false;
    boolean finished = false;
    String committedSegmentsFileName = null;

    try {
      synchronized(this) {
        if (pendingCommit != null) {
          try {

            if (infoStream.isEnabled("IW")) {
              infoStream.message("IW", "commit: pendingCommit != null");
            }

            committedSegmentsFileName = pendingCommit.finishCommit(directory);

            // we committed, if anything goes wrong after this, we are screwed and it's a tragedy:
            commitCompleted = true;

            // NOTE: don't use this.checkpoint() here, because
            // we do not want to increment changeCount:
            deleter.checkpoint(pendingCommit, true);

            lastCommitChangeCount = pendingCommitChangeCount;
            lastCommitFieldTypesChangeCount = pendingCommitFieldTypesChangeCount;
            rollbackSegments = pendingCommit.createBackupSegmentInfos();

            finished = true;
          } finally {
            notifyAll();
            try {
              if (finished) {
                // all is good
                deleter.decRef(filesToCommit);
              } else if (commitCompleted == false) {
                // exc happened in finishCommit: not a tragedy
                deleter.decRefWhileHandlingException(filesToCommit);
              }
            } finally {
              pendingCommit = null;
              filesToCommit = null;
            }
          }
        } else {
          assert filesToCommit == null;
          if (infoStream.isEnabled("IW")) {
            infoStream.message("IW", "commit: pendingCommit == null; skip");
          }
        }
      }
    } catch (Throwable t) {
      if (infoStream.isEnabled("IW")) {
        infoStream.message("IW", "hit exception during finishCommit: " + t.getMessage());
      }
      if (commitCompleted) {
        tragicEvent(t, "finishCommit");
      } else {
        IOUtils.reThrow(t);
      }
    }

    if (infoStream.isEnabled("IW")) {
      infoStream.message("IW", "commit: wrote segments file \"" + committedSegmentsFileName + "\"");
      infoStream.message("IW", String.format(Locale.ROOT, "commit: took %.1f msec", (System.nanoTime()-startCommitTime)/1000000.0));
      infoStream.message("IW", "commit: done");
    }
  }

  // Ensures only one flush() is actually flushing segments
  // at a time:
  private final Object fullFlushLock = new Object();
  
  // for assert
  boolean holdsFullFlushLock() {
    return Thread.holdsLock(fullFlushLock);
  }

  /**
   * Flush all in-memory buffered updates (adds and deletes)
   * to the Directory.
   * @param triggerMerge if true, we may merge segments (if
   *  deletes or docs were flushed) if necessary
   * @param applyAllDeletes whether pending deletes should also
   */
  protected final void flush(boolean triggerMerge, boolean applyAllDeletes) throws IOException {

    // NOTE: this method cannot be sync'd because
    // maybeMerge() in turn calls mergeScheduler.merge which
    // in turn can take a long time to run and we don't want
    // to hold the lock for that.  In the case of
    // ConcurrentMergeScheduler this can lead to deadlock
    // when it stalls due to too many running merges.

    // We can be called during close, when closing==true, so we must pass false to ensureOpen:
    ensureOpen(false);
    if (doFlush(applyAllDeletes) && triggerMerge) {
      maybeMerge(config.getMergePolicy(), MergeTrigger.FULL_FLUSH, UNBOUNDED_MAX_MERGE_SEGMENTS);
    }
  }

  private boolean doFlush(boolean applyAllDeletes) throws IOException {
    if (tragedy != null) {
      throw new IllegalStateException("this writer hit an unrecoverable error; cannot flush", tragedy);
    }

    doBeforeFlush();
    testPoint("startDoFlush");
    boolean success = false;
    try {

      if (infoStream.isEnabled("IW")) {
        infoStream.message("IW", "  start flush: applyAllDeletes=" + applyAllDeletes);
        infoStream.message("IW", "  index before flush " + segString());
      }
      final boolean anySegmentFlushed;
      
      synchronized (fullFlushLock) {
      boolean flushSuccess = false;
        try {
          anySegmentFlushed = docWriter.flushAllThreads();
          flushSuccess = true;
        } finally {
          docWriter.finishFullFlush(flushSuccess);
          processEvents(false, true);
        }
      }
      synchronized(this) {
        maybeApplyDeletes(applyAllDeletes);
        doAfterFlush();
        if (!anySegmentFlushed) {
          // flushCount is incremented in flushAllThreads
          flushCount.incrementAndGet();
        }
        success = true;
        return anySegmentFlushed;
      }
    } catch (AbortingException | OutOfMemoryError tragedy) {
      tragicEvent(tragedy, "doFlush");
      // never hit
      return false;
    } finally {
      if (!success) {
        if (infoStream.isEnabled("IW")) {
          infoStream.message("IW", "hit exception during flush");
        }
      }
    }
  }
  
  final synchronized void maybeApplyDeletes(boolean applyAllDeletes) throws IOException {
    if (applyAllDeletes) {
      if (infoStream.isEnabled("IW")) {
        infoStream.message("IW", "apply all deletes during flush");
      }
      applyAllDeletesAndUpdates();
    } else if (infoStream.isEnabled("IW")) {
      infoStream.message("IW", "don't apply deletes now delTermCount=" + bufferedUpdatesStream.numTerms() + " bytesUsed=" + bufferedUpdatesStream.ramBytesUsed());
    }
  }

  // nocommit we can fix IDVPF since it will only see given ID once now?

  final synchronized void applyAllDeletesAndUpdates() throws IOException {
    flushDeletesCount.incrementAndGet();
    final BufferedUpdatesStream.ApplyDeletesResult result;
    result = bufferedUpdatesStream.applyDeletesAndUpdates(readerPool, segmentInfos.asList());
    if (result.anyDeletes) {
      checkpoint();
    }
    if (!keepFullyDeletedSegments && result.allDeleted != null) {
      if (infoStream.isEnabled("IW")) {
        infoStream.message("IW", "drop 100% deleted segments: " + segString(result.allDeleted));
      }
      for (SegmentCommitInfo info : result.allDeleted) {
        // If a merge has already registered for this
        // segment, we leave it in the readerPool; the
        // merge will skip merging it and will then drop
        // it once it's done:
        if (!mergingSegments.contains(info)) {
          segmentInfos.remove(info);
          pendingNumDocs.addAndGet(-info.info.getDocCount());
          readerPool.drop(info);
        }
      }
      checkpoint();
    }
    bufferedUpdatesStream.prune(segmentInfos);
  }

  // for testing only
  DocumentsWriter getDocsWriter() {
    return docWriter;
  }

  /** Expert:  Return the number of documents currently
   *  buffered in RAM. */
  public final synchronized int numRamDocs() {
    ensureOpen();
    return docWriter.getNumDocs();
  }

  private synchronized void ensureValidMerge(MergePolicy.OneMerge merge) {
    for(SegmentCommitInfo info : merge.segments) {
      if (!segmentInfos.contains(info)) {
        throw new MergePolicy.MergeException("MergePolicy selected a segment (" + info.info.name + ") that is not in the current index " + segString(), directory);
      }
    }
  }

  private void skipDeletedDoc(DocValuesFieldUpdates.Iterator[] updatesIters, int deletedDoc) {
    for (DocValuesFieldUpdates.Iterator iter : updatesIters) {
      if (iter.doc() == deletedDoc) {
        iter.nextDoc();
      }
      // when entering the method, all iterators must already be beyond the
      // deleted document, or right on it, in which case we advance them over
      // and they must be beyond it now.
      assert iter.doc() > deletedDoc : "updateDoc=" + iter.doc() + " deletedDoc=" + deletedDoc;
    }
  }
  
  private static class MergedDeletesAndUpdates {
    ReadersAndUpdates mergedDeletesAndUpdates = null;
    MergePolicy.DocMap docMap = null;
    boolean initializedWritableLiveDocs = false;
    
    MergedDeletesAndUpdates() {}
    
    final void init(ReaderPool readerPool, MergePolicy.OneMerge merge, MergeState mergeState, boolean initWritableLiveDocs) throws IOException {
      if (mergedDeletesAndUpdates == null) {
        mergedDeletesAndUpdates = readerPool.get(merge.info, true);
        docMap = merge.getDocMap(mergeState);
        assert docMap.isConsistent(merge.info.info.getDocCount());
      }
      if (initWritableLiveDocs && !initializedWritableLiveDocs) {
        mergedDeletesAndUpdates.initWritableLiveDocs();
        this.initializedWritableLiveDocs = true;
      }
    }
    
  }
  
  private void maybeApplyMergedDVUpdates(MergePolicy.OneMerge merge, MergeState mergeState, int docUpto, 
      MergedDeletesAndUpdates holder, String[] mergingFields, DocValuesFieldUpdates[] dvFieldUpdates,
      DocValuesFieldUpdates.Iterator[] updatesIters, int curDoc) throws IOException {
    int newDoc = -1;
    for (int idx = 0; idx < mergingFields.length; idx++) {
      DocValuesFieldUpdates.Iterator updatesIter = updatesIters[idx];
      if (updatesIter.doc() == curDoc) { // document has an update
        if (holder.mergedDeletesAndUpdates == null) {
          holder.init(readerPool, merge, mergeState, false);
        }
        if (newDoc == -1) { // map once per all field updates, but only if there are any updates
          newDoc = holder.docMap.map(docUpto);
        }
        DocValuesFieldUpdates dvUpdates = dvFieldUpdates[idx];
        dvUpdates.add(newDoc, updatesIter.value());
        updatesIter.nextDoc(); // advance to next document
      } else {
        assert updatesIter.doc() > curDoc : "field=" + mergingFields[idx] + " updateDoc=" + updatesIter.doc() + " curDoc=" + curDoc;
      }
    }
  }

  /**
   * Carefully merges deletes and updates for the segments we just merged. This
   * is tricky because, although merging will clear all deletes (compacts the
   * documents) and compact all the updates, new deletes and updates may have
   * been flushed to the segments since the merge was started. This method
   * "carries over" such new deletes and updates onto the newly merged segment,
   * and saves the resulting deletes and updates files (incrementing the delete
   * and DV generations for merge.info). If no deletes were flushed, no new
   * deletes file is saved.
   */
  synchronized private ReadersAndUpdates commitMergedDeletesAndUpdates(MergePolicy.OneMerge merge, MergeState mergeState) throws IOException {

    testPoint("startCommitMergeDeletes");

    final List<SegmentCommitInfo> sourceSegments = merge.segments;

    if (infoStream.isEnabled("IW")) {
      infoStream.message("IW", "commitMergeDeletes " + segString(merge.segments));
    }

    // Carefully merge deletes that occurred after we
    // started merging:
    int docUpto = 0;
    long minGen = Long.MAX_VALUE;

    // Lazy init (only when we find a delete to carry over):
    final MergedDeletesAndUpdates holder = new MergedDeletesAndUpdates();
    final DocValuesFieldUpdates.Container mergedDVUpdates = new DocValuesFieldUpdates.Container();
    
    for (int i = 0; i < sourceSegments.size(); i++) {
      SegmentCommitInfo info = sourceSegments.get(i);
      minGen = Math.min(info.getBufferedDeletesGen(), minGen);
      final int docCount = info.info.getDocCount();
      final Bits prevLiveDocs = merge.readers.get(i).getLiveDocs();
      final ReadersAndUpdates rld = readerPool.get(info, false);
      // We hold a ref so it should still be in the pool:
      assert rld != null: "seg=" + info.info.name;
      final Bits currentLiveDocs = rld.getLiveDocs();
      final Map<String,DocValuesFieldUpdates> mergingFieldUpdates = rld.getMergingFieldUpdates();
      final String[] mergingFields;
      final DocValuesFieldUpdates[] dvFieldUpdates;
      final DocValuesFieldUpdates.Iterator[] updatesIters;
      if (mergingFieldUpdates.isEmpty()) {
        mergingFields = null;
        updatesIters = null;
        dvFieldUpdates = null;
      } else {
        mergingFields = new String[mergingFieldUpdates.size()];
        dvFieldUpdates = new DocValuesFieldUpdates[mergingFieldUpdates.size()];
        updatesIters = new DocValuesFieldUpdates.Iterator[mergingFieldUpdates.size()];
        int idx = 0;
        for (Entry<String,DocValuesFieldUpdates> e : mergingFieldUpdates.entrySet()) {
          String field = e.getKey();
          DocValuesFieldUpdates updates = e.getValue();
          mergingFields[idx] = field;
          dvFieldUpdates[idx] = mergedDVUpdates.getUpdates(field, updates.type);
          if (dvFieldUpdates[idx] == null) {
            dvFieldUpdates[idx] = mergedDVUpdates.newUpdates(field, updates.type, mergeState.segmentInfo.getDocCount());
          }
          updatesIters[idx] = updates.iterator();
          updatesIters[idx].nextDoc(); // advance to first update doc
          ++idx;
        }
      }
//      System.out.println("[" + Thread.currentThread().getName() + "] IW.commitMergedDeletes: info=" + info + ", mergingUpdates=" + mergingUpdates);

      if (prevLiveDocs != null) {

        // If we had deletions on starting the merge we must
        // still have deletions now:
        assert currentLiveDocs != null;
        assert prevLiveDocs.length() == docCount;
        assert currentLiveDocs.length() == docCount;

        // There were deletes on this segment when the merge
        // started.  The merge has collapsed away those
        // deletes, but, if new deletes were flushed since
        // the merge started, we must now carefully keep any
        // newly flushed deletes but mapping them to the new
        // docIDs.

        // Since we copy-on-write, if any new deletes were
        // applied after merging has started, we can just
        // check if the before/after liveDocs have changed.
        // If so, we must carefully merge the liveDocs one
        // doc at a time:
        if (currentLiveDocs != prevLiveDocs) {
          // This means this segment received new deletes
          // since we started the merge, so we
          // must merge them:
          for (int j = 0; j < docCount; j++) {
            if (!prevLiveDocs.get(j)) {
              assert !currentLiveDocs.get(j);
            } else {
              if (!currentLiveDocs.get(j)) {
                if (holder.mergedDeletesAndUpdates == null || !holder.initializedWritableLiveDocs) {
                  holder.init(readerPool, merge, mergeState, true);
                }
                holder.mergedDeletesAndUpdates.delete(holder.docMap.map(docUpto));
                if (mergingFields != null) { // advance all iters beyond the deleted document
                  skipDeletedDoc(updatesIters, j);
                }
              } else if (mergingFields != null) {
                maybeApplyMergedDVUpdates(merge, mergeState, docUpto, holder, mergingFields, dvFieldUpdates, updatesIters, j);
              }
              docUpto++;
            }
          }
        } else if (mergingFields != null) {
          // need to check each non-deleted document if it has any updates
          for (int j = 0; j < docCount; j++) {
            if (prevLiveDocs.get(j)) {
              // document isn't deleted, check if any of the fields have an update to it
              maybeApplyMergedDVUpdates(merge, mergeState, docUpto, holder, mergingFields, dvFieldUpdates, updatesIters, j);
              // advance docUpto for every non-deleted document
              docUpto++;
            } else {
              // advance all iters beyond the deleted document
              skipDeletedDoc(updatesIters, j);
            }
          }
        } else {
          docUpto += info.info.getDocCount() - info.getDelCount() - rld.getPendingDeleteCount();
        }
      } else if (currentLiveDocs != null) {
        assert currentLiveDocs.length() == docCount;
        // This segment had no deletes before but now it
        // does:
        for (int j = 0; j < docCount; j++) {
          if (!currentLiveDocs.get(j)) {
            if (holder.mergedDeletesAndUpdates == null || !holder.initializedWritableLiveDocs) {
              holder.init(readerPool, merge, mergeState, true);
            }
            holder.mergedDeletesAndUpdates.delete(holder.docMap.map(docUpto));
            if (mergingFields != null) { // advance all iters beyond the deleted document
              skipDeletedDoc(updatesIters, j);
            }
          } else if (mergingFields != null) {
            maybeApplyMergedDVUpdates(merge, mergeState, docUpto, holder, mergingFields, dvFieldUpdates, updatesIters, j);
          }
          docUpto++;
        }
      } else if (mergingFields != null) {
        // no deletions before or after, but there were updates
        for (int j = 0; j < docCount; j++) {
          maybeApplyMergedDVUpdates(merge, mergeState, docUpto, holder, mergingFields, dvFieldUpdates, updatesIters, j);
          // advance docUpto for every non-deleted document
          docUpto++;
        }
      } else {
        // No deletes or updates before or after
        docUpto += info.info.getDocCount();
      }
    }

    assert docUpto == merge.info.info.getDocCount();

    if (mergedDVUpdates.any()) {
//      System.out.println("[" + Thread.currentThread().getName() + "] IW.commitMergedDeletes: mergedDeletes.info=" + mergedDeletes.info + ", mergedFieldUpdates=" + mergedFieldUpdates);
      boolean success = false;
      try {
        // if any error occurs while writing the field updates we should release
        // the info, otherwise it stays in the pool but is considered not "live"
        // which later causes false exceptions in pool.dropAll().
        // NOTE: currently this is the only place which throws a true
        // IOException. If this ever changes, we need to extend that try/finally
        // block to the rest of the method too.
        holder.mergedDeletesAndUpdates.writeFieldUpdates(directory, mergedDVUpdates);
        success = true;
      } finally {
        if (!success) {
          holder.mergedDeletesAndUpdates.dropChanges();
          readerPool.drop(merge.info);
        }
      }
    }
    
    if (infoStream.isEnabled("IW")) {
      if (holder.mergedDeletesAndUpdates == null) {
        infoStream.message("IW", "no new deletes or field updates since merge started");
      } else {
        String msg = holder.mergedDeletesAndUpdates.getPendingDeleteCount() + " new deletes";
        if (mergedDVUpdates.any()) {
          msg += " and " + mergedDVUpdates.size() + " new field updates";
        }
        msg += " since merge started";
        infoStream.message("IW", msg);
      }
    }

    merge.info.setBufferedDeletesGen(minGen);

    return holder.mergedDeletesAndUpdates;
  }

  synchronized private boolean commitMerge(MergePolicy.OneMerge merge, MergeState mergeState) throws IOException {

    testPoint("startCommitMerge");

    if (tragedy != null) {
      throw new IllegalStateException("this writer hit an unrecoverable error; cannot complete merge", tragedy);
    }

    if (infoStream.isEnabled("IW")) {
      infoStream.message("IW", "commitMerge: " + segString(merge.segments) + " index=" + segString());
    }

    assert merge.registerDone;

    // If merge was explicitly aborted, or, if rollback() or
    // rollbackTransaction() had been called since our merge
    // started (which results in an unqualified
    // deleter.refresh() call that will remove any index
    // file that current segments does not reference), we
    // abort this merge
    if (merge.isAborted()) {
      if (infoStream.isEnabled("IW")) {
        infoStream.message("IW", "commitMerge: skip: it was aborted");
      }
      // In case we opened and pooled a reader for this
      // segment, drop it now.  This ensures that we close
      // the reader before trying to delete any of its
      // files.  This is not a very big deal, since this
      // reader will never be used by any NRT reader, and
      // another thread is currently running close(false)
      // so it will be dropped shortly anyway, but not
      // doing this  makes  MockDirWrapper angry in
      // TestNRTThreads (LUCENE-5434):
      readerPool.drop(merge.info);
      deleter.deleteNewFiles(merge.info.files());
      return false;
    }

    final ReadersAndUpdates mergedUpdates = merge.info.info.getDocCount() == 0 ? null : commitMergedDeletesAndUpdates(merge, mergeState);
//    System.out.println("[" + Thread.currentThread().getName() + "] IW.commitMerge: mergedDeletes=" + mergedDeletes);

    // If the doc store we are using has been closed and
    // is in now compound format (but wasn't when we
    // started), then we will switch to the compound
    // format as well:

    assert !segmentInfos.contains(merge.info);

    final boolean allDeleted = merge.segments.size() == 0 ||
      merge.info.info.getDocCount() == 0 ||
      (mergedUpdates != null &&
       mergedUpdates.getPendingDeleteCount() == merge.info.info.getDocCount());

    if (infoStream.isEnabled("IW")) {
      if (allDeleted) {
        infoStream.message("IW", "merged segment " + merge.info + " is 100% deleted" +  (keepFullyDeletedSegments ? "" : "; skipping insert"));
      }
    }

    final boolean dropSegment = allDeleted && !keepFullyDeletedSegments;

    // If we merged no segments then we better be dropping
    // the new segment:
    assert merge.segments.size() > 0 || dropSegment;

    assert merge.info.info.getDocCount() != 0 || keepFullyDeletedSegments || dropSegment;

    if (mergedUpdates != null) {
      boolean success = false;
      try {
        if (dropSegment) {
          mergedUpdates.dropChanges();
        }
        // Pass false for assertInfoLive because the merged
        // segment is not yet live (only below do we commit it
        // to the segmentInfos):
        readerPool.release(mergedUpdates, false);
        success = true;
      } finally {
        if (!success) {
          mergedUpdates.dropChanges();
          readerPool.drop(merge.info);
        }
      }
    }

    // Must do this after readerPool.release, in case an
    // exception is hit e.g. writing the live docs for the
    // merge segment, in which case we need to abort the
    // merge:
    segmentInfos.applyMergeChanges(merge, dropSegment);

    // Now deduct the deleted docs that we just reclaimed from this
    // merge:
    int delDocCount = merge.totalDocCount - merge.info.info.getDocCount();
    assert delDocCount >= 0;
    pendingNumDocs.addAndGet(-delDocCount);

    if (dropSegment) {
      assert !segmentInfos.contains(merge.info);
      readerPool.drop(merge.info);
      deleter.deleteNewFiles(merge.info.files());
    }

    boolean success = false;
    try {
      // Must close before checkpoint, otherwise IFD won't be
      // able to delete the held-open files from the merge
      // readers:
      closeMergeReaders(merge, false);
      success = true;
    } finally {
      // Must note the change to segmentInfos so any commits
      // in-flight don't lose it (IFD will incRef/protect the
      // new files we created):
      if (success) {
        checkpoint();
      } else {
        try {
          checkpoint();
        } catch (Throwable t) {
          // Ignore so we keep throwing original exception.
        }
      }
    }

    deleter.deletePendingFiles();

    if (infoStream.isEnabled("IW")) {
      infoStream.message("IW", "after commitMerge: " + segString());
    }

    if (merge.maxNumSegments != -1 && !dropSegment) {
      // cascade the forceMerge:
      if (!segmentsToMerge.containsKey(merge.info)) {
        segmentsToMerge.put(merge.info, Boolean.FALSE);
      }
    }

    return true;
  }

  final private void handleMergeException(Throwable t, MergePolicy.OneMerge merge) throws IOException {

    if (infoStream.isEnabled("IW")) {
      infoStream.message("IW", "handleMergeException: merge=" + segString(merge.segments) + " exc=" + t);
    }

    // Set the exception on the merge, so if
    // forceMerge is waiting on us it sees the root
    // cause exception:
    merge.setException(t);
    addMergeException(merge);

    if (t instanceof MergePolicy.MergeAbortedException) {
      // We can ignore this exception (it happens when
      // close(false) or rollback is called), unless the
      // merge involves segments from external directories,
      // in which case we must throw it so, for example, the
      // rollbackTransaction code in addIndexes* is
      // executed.
      if (merge.isExternal) {
        throw (MergePolicy.MergeAbortedException) t;
      }
    } else {
      IOUtils.reThrow(t);
    }
  }

  /**
   * Merges the indicated segments, replacing them in the stack with a
   * single segment.
   * 
   * @lucene.experimental
   */
  public void merge(MergePolicy.OneMerge merge) throws IOException {

    boolean success = false;

    final long t0 = System.currentTimeMillis();

    final MergePolicy mergePolicy = config.getMergePolicy();
    try {
      try {
        try {
          mergeInit(merge);
          //if (merge.info != null) {
          //System.out.println("MERGE: " + merge.info.info.name);
          //}

          if (infoStream.isEnabled("IW")) {
            infoStream.message("IW", "now merge\n  merge=" + segString(merge.segments) + "\n  index=" + segString());
          }

          mergeMiddle(merge, mergePolicy);
          mergeSuccess(merge);
          success = true;
        } catch (Throwable t) {
          handleMergeException(t, merge);
        }
      } finally {
        synchronized(this) {
          mergeFinish(merge);

          if (!success) {
            if (infoStream.isEnabled("IW")) {
              infoStream.message("IW", "hit exception during merge");
            }
            if (merge.info != null && !segmentInfos.contains(merge.info)) {
              deleter.refresh(merge.info.info.name);
            }
          }

          // This merge (and, generally, any change to the
          // segments) may now enable new merges, so we call
          // merge policy & update pending merges.
          if (success && !merge.isAborted() && (merge.maxNumSegments != -1 || (!closed && !closing))) {
            updatePendingMerges(mergePolicy, MergeTrigger.MERGE_FINISHED, merge.maxNumSegments);
          }
        }
      }
    } catch (OutOfMemoryError oom) {
      tragicEvent(oom, "merge");
    }
    if (merge.info != null && !merge.isAborted()) {
      if (infoStream.isEnabled("IW")) {
        infoStream.message("IW", "merge time " + (System.currentTimeMillis()-t0) + " msec for " + merge.info.info.getDocCount() + " docs");
      }
    }
  }

  /** Hook that's called when the specified merge is complete. */
  void mergeSuccess(MergePolicy.OneMerge merge) {
  }

  /** Checks whether this merge involves any segments
   *  already participating in a merge.  If not, this merge
   *  is "registered", meaning we record that its segments
   *  are now participating in a merge, and true is
   *  returned.  Else (the merge conflicts) false is
   *  returned. */
  final synchronized boolean registerMerge(MergePolicy.OneMerge merge) throws IOException {

    if (merge.registerDone) {
      return true;
    }
    assert merge.segments.size() > 0;

    if (stopMerges) {
      merge.abort();
      throw new MergePolicy.MergeAbortedException("merge is aborted: " + segString(merge.segments));
    }

    boolean isExternal = false;
    for(SegmentCommitInfo info : merge.segments) {
      if (mergingSegments.contains(info)) {
        if (infoStream.isEnabled("IW")) {
          infoStream.message("IW", "reject merge " + segString(merge.segments) + ": segment " + segString(info) + " is already marked for merge");
        }
        return false;
      }
      if (!segmentInfos.contains(info)) {
        if (infoStream.isEnabled("IW")) {
          infoStream.message("IW", "reject merge " + segString(merge.segments) + ": segment " + segString(info) + " does not exist in live infos");
        }
        return false;
      }
      if (info.info.dir != directory) {
        isExternal = true;
      }
      if (segmentsToMerge.containsKey(info)) {
        merge.maxNumSegments = mergeMaxNumSegments;
      }
    }

    ensureValidMerge(merge);

    pendingMerges.add(merge);

    if (infoStream.isEnabled("IW")) {
      infoStream.message("IW", "add merge to pendingMerges: " + segString(merge.segments) + " [total " + pendingMerges.size() + " pending]");
    }

    merge.mergeGen = mergeGen;
    merge.isExternal = isExternal;

    // OK it does not conflict; now record that this merge
    // is running (while synchronized) to avoid race
    // condition where two conflicting merges from different
    // threads, start
    if (infoStream.isEnabled("IW")) {
      StringBuilder builder = new StringBuilder("registerMerge merging= [");
      for (SegmentCommitInfo info : mergingSegments) {
        builder.append(info.info.name).append(", ");  
      }
      builder.append("]");
      // don't call mergingSegments.toString() could lead to ConcurrentModException
      // since merge updates the segments FieldInfos
      if (infoStream.isEnabled("IW")) {
        infoStream.message("IW", builder.toString());  
      }
    }
    for(SegmentCommitInfo info : merge.segments) {
      if (infoStream.isEnabled("IW")) {
        infoStream.message("IW", "registerMerge info=" + segString(info));
      }
      mergingSegments.add(info);
    }

    assert merge.estimatedMergeBytes == 0;
    assert merge.totalMergeBytes == 0;
    for(SegmentCommitInfo info : merge.segments) {
      if (info.info.getDocCount() > 0) {
        final int delCount = numDeletedDocs(info);
        assert delCount <= info.info.getDocCount();
        final double delRatio = ((double) delCount)/info.info.getDocCount();
        merge.estimatedMergeBytes += info.sizeInBytes() * (1.0 - delRatio);
        merge.totalMergeBytes += info.sizeInBytes();
      }
    }

    // Merge is now registered
    merge.registerDone = true;

    return true;
  }

  /** Does initial setup for a merge, which is fast but holds
   *  the synchronized lock on IndexWriter instance.  */
  final synchronized void mergeInit(MergePolicy.OneMerge merge) throws IOException {
    boolean success = false;
    try {
      _mergeInit(merge);
      success = true;
    } finally {
      if (!success) {
        if (infoStream.isEnabled("IW")) {
          infoStream.message("IW", "hit exception in mergeInit");
        }
        mergeFinish(merge);
      }
    }
  }

  synchronized private void _mergeInit(MergePolicy.OneMerge merge) throws IOException {

    testPoint("startMergeInit");

    assert merge.registerDone;
    assert merge.maxNumSegments == -1 || merge.maxNumSegments > 0;

    if (tragedy != null) {
      throw new IllegalStateException("this writer hit an unrecoverable error; cannot merge", tragedy);
    }

    if (merge.info != null) {
      // mergeInit already done
      return;
    }

    if (merge.isAborted()) {
      return;
    }

    // TODO: in the non-pool'd case this is somewhat
    // wasteful, because we open these readers, close them,
    // and then open them again for merging.  Maybe  we
    // could pre-pool them somehow in that case...

    // Lock order: IW -> BD
    final BufferedUpdatesStream.ApplyDeletesResult result = bufferedUpdatesStream.applyDeletesAndUpdates(readerPool, merge.segments);
    
    if (result.anyDeletes) {
      checkpoint();
    }

    if (!keepFullyDeletedSegments && result.allDeleted != null) {
      if (infoStream.isEnabled("IW")) {
        infoStream.message("IW", "drop 100% deleted segments: " + result.allDeleted);
      }
      for(SegmentCommitInfo info : result.allDeleted) {
        segmentInfos.remove(info);
        pendingNumDocs.addAndGet(-info.info.getDocCount());
        if (merge.segments.contains(info)) {
          mergingSegments.remove(info);
          merge.segments.remove(info);
        }
        readerPool.drop(info);
      }
      checkpoint();
    }

    // Bind a new segment name here so even with
    // ConcurrentMergePolicy we keep deterministic segment
    // names.
    final String mergeSegmentName = newSegmentName();
    SegmentInfo si = new SegmentInfo(directory, Version.LATEST, mergeSegmentName, -1, false, codec, null, StringHelper.randomId(), new HashMap<>());
    Map<String,String> details = new HashMap<>();
    details.put("mergeMaxNumSegments", "" + merge.maxNumSegments);
    details.put("mergeFactor", Integer.toString(merge.segments.size()));
    setDiagnostics(si, SOURCE_MERGE, details);
    merge.setInfo(new SegmentCommitInfo(si, 0, -1L, -1L, -1L));

//    System.out.println("[" + Thread.currentThread().getName() + "] IW._mergeInit: " + segString(merge.segments) + " into " + si);

    // Lock order: IW -> BD
    bufferedUpdatesStream.prune(segmentInfos);

    if (infoStream.isEnabled("IW")) {
      infoStream.message("IW", "merge seg=" + merge.info.info.name + " " + segString(merge.segments));
    }
  }

  static void setDiagnostics(SegmentInfo info, String source) {
    setDiagnostics(info, source, null);
  }

  private static void setDiagnostics(SegmentInfo info, String source, Map<String,String> details) {
    Map<String,String> diagnostics = new HashMap<>();
    diagnostics.put("source", source);
    diagnostics.put("lucene.version", Version.LATEST.toString());
    diagnostics.put("os", Constants.OS_NAME);
    diagnostics.put("os.arch", Constants.OS_ARCH);
    diagnostics.put("os.version", Constants.OS_VERSION);
    diagnostics.put("java.version", Constants.JAVA_VERSION);
    diagnostics.put("java.vendor", Constants.JAVA_VENDOR);
    diagnostics.put("timestamp", Long.toString(new Date().getTime()));
    if (details != null) {
      diagnostics.putAll(details);
    }
    info.setDiagnostics(diagnostics);
  }

  /** Does fininishing for a merge, which is fast but holds
   *  the synchronized lock on IndexWriter instance. */
  final synchronized void mergeFinish(MergePolicy.OneMerge merge) {

    // forceMerge, addIndexes or waitForMerges may be waiting
    // on merges to finish.
    notifyAll();

    // It's possible we are called twice, eg if there was an
    // exception inside mergeInit
    if (merge.registerDone) {
      final List<SegmentCommitInfo> sourceSegments = merge.segments;
      for (SegmentCommitInfo info : sourceSegments) {
        mergingSegments.remove(info);
      }
      merge.registerDone = false;
    }

    runningMerges.remove(merge);
  }

  private final synchronized void closeMergeReaders(MergePolicy.OneMerge merge, boolean suppressExceptions) throws IOException {
    final int numSegments = merge.readers.size();
    Throwable th = null;

    boolean drop = !suppressExceptions;
    
    for (int i = 0; i < numSegments; i++) {
      final SegmentReader sr = merge.readers.get(i);
      if (sr != null) {
        try {
          final ReadersAndUpdates rld = readerPool.get(sr.getSegmentInfo(), false);
          // We still hold a ref so it should not have been removed:
          assert rld != null;
          if (drop) {
            rld.dropChanges();
          } else {
            rld.dropMergingUpdates();
          }
          rld.release(sr);
          readerPool.release(rld);
          if (drop) {
            readerPool.drop(rld.info);
          }
        } catch (Throwable t) {
          if (th == null) {
            th = t;
          }
        }
        merge.readers.set(i, null);
      }
    }

    try {
      merge.mergeFinished();
    } catch (Throwable t) {
      if (th == null) {
        th = t;
      }
    }
    
    // If any error occured, throw it.
    if (!suppressExceptions) {
      IOUtils.reThrow(th);
    }
  }

  /** Does the actual (time-consuming) work of the merge,
   *  but without holding synchronized lock on IndexWriter
   *  instance */
  private int mergeMiddle(MergePolicy.OneMerge merge, MergePolicy mergePolicy) throws IOException {

    merge.checkAborted(directory);

    List<SegmentCommitInfo> sourceSegments = merge.segments;
    
    IOContext context = new IOContext(merge.getMergeInfo());

    final MergeState.CheckAbort checkAbort = new MergeState.CheckAbort(merge, directory);
    final TrackingDirectoryWrapper dirWrapper = new TrackingDirectoryWrapper(directory);

    if (infoStream.isEnabled("IW")) {
      infoStream.message("IW", "merging " + segString(merge.segments));
    }

    merge.readers = new ArrayList<>();

    // This is try/finally to make sure merger's readers are
    // closed:
    boolean success = false;
    try {
      int segUpto = 0;
      while(segUpto < sourceSegments.size()) {

        final SegmentCommitInfo info = sourceSegments.get(segUpto);

        // Hold onto the "live" reader; we will use this to
        // commit merged deletes
        final ReadersAndUpdates rld = readerPool.get(info, true);

        // Carefully pull the most recent live docs and reader
        SegmentReader reader;
        final Bits liveDocs;
        final int delCount;

        synchronized (this) {
          // Must sync to ensure BufferedDeletesStream cannot change liveDocs,
          // pendingDeleteCount and field updates while we pull a copy:
          reader = rld.getReaderForMerge(context);
          liveDocs = rld.getReadOnlyLiveDocs();
          delCount = rld.getPendingDeleteCount() + info.getDelCount();

          assert reader != null;
          assert rld.verifyDocCounts();

          if (infoStream.isEnabled("IW")) {
            if (rld.getPendingDeleteCount() != 0) {
              infoStream.message("IW", "seg=" + segString(info) + " delCount=" + info.getDelCount() + " pendingDelCount=" + rld.getPendingDeleteCount());
            } else if (info.getDelCount() != 0) {
              infoStream.message("IW", "seg=" + segString(info) + " delCount=" + info.getDelCount());
            } else {
              infoStream.message("IW", "seg=" + segString(info) + " no deletes");
            }
          }
        }

        // Deletes might have happened after we pulled the merge reader and
        // before we got a read-only copy of the segment's actual live docs
        // (taking pending deletes into account). In that case we need to
        // make a new reader with updated live docs and del count.
        if (reader.numDeletedDocs() != delCount) {
          // fix the reader's live docs and del count
          assert delCount > reader.numDeletedDocs(); // beware of zombies

          // nocommit we are passing our fieldTypes here:
          SegmentReader newReader = new SegmentReader(fieldTypes, info, reader, liveDocs, info.info.getDocCount() - delCount);
          boolean released = false;
          try {
            rld.release(reader);
            released = true;
          } finally {
            if (!released) {
              newReader.decRef();
            }
          }

          reader = newReader;
        }

        merge.readers.add(reader);
        assert delCount <= info.info.getDocCount(): "delCount=" + delCount + " info.docCount=" + info.info.getDocCount() + " rld.pendingDeleteCount=" + rld.getPendingDeleteCount() + " info.getDelCount()=" + info.getDelCount();
        segUpto++;
      }

//      System.out.println("[" + Thread.currentThread().getName() + "] IW.mergeMiddle: merging " + merge.getMergeReaders());
      
      // we pass merge.getMergeReaders() instead of merge.readers to allow the
      // OneMerge to return a view over the actual segments to merge
      final SegmentMerger merger = new SegmentMerger(fieldTypes, merge.getMergeReaders(),
                                                     merge.info.info, infoStream, dirWrapper,
                                                     checkAbort, globalFieldNumberMap, 
                                                     context);

      merge.checkAborted(directory);

      // This is where all the work happens:
      boolean success3 = false;
      try {
        if (merger.shouldMerge()) {
          merger.merge();
        }
        success3 = true;
      } finally {
        if (!success3) {
          synchronized(this) {  
            deleter.refresh(merge.info.info.name);
          }
        }
      }
      MergeState mergeState = merger.mergeState;
      assert mergeState.segmentInfo == merge.info.info;
      merge.info.info.setFiles(new HashSet<>(dirWrapper.getCreatedFiles()));

      // Record which codec was used to write the segment

      if (infoStream.isEnabled("IW")) {
        if (merger.shouldMerge()) {
          infoStream.message("IW", "merge codec=" + codec + " docCount=" + merge.info.info.getDocCount() + "; merged segment has " +
                           (mergeState.mergeFieldInfos.hasVectors() ? "vectors" : "no vectors") + "; " +
                           (mergeState.mergeFieldInfos.hasNorms() ? "norms" : "no norms") + "; " + 
                           (mergeState.mergeFieldInfos.hasDocValues() ? "docValues" : "no docValues") + "; " + 
                           (mergeState.mergeFieldInfos.hasProx() ? "prox" : "no prox") + "; " + 
                           (mergeState.mergeFieldInfos.hasProx() ? "freqs" : "no freqs"));
        } else {
          infoStream.message("IW", "skip merging fully deleted segments");
        }
      }

      if (merger.shouldMerge() == false) {
        // Merge would produce a 0-doc segment, so we do nothing except commit the merge to remove all the 0-doc segments that we "merged":
        assert merge.info.info.getDocCount() == 0;
        commitMerge(merge, mergeState);
        return 0;
      }

      assert merge.info.info.getDocCount() > 0;

      // Very important to do this before opening the reader
      // because codec must know if prox was written for
      // this segment:
      //System.out.println("merger set hasProx=" + merger.hasProx() + " seg=" + merge.info.name);
      boolean useCompoundFile;
      synchronized (this) { // Guard segmentInfos
        useCompoundFile = mergePolicy.useCompoundFile(segmentInfos, merge.info, this);
      }

      if (useCompoundFile) {
        success = false;

        String cfsFiles[] = merge.info.info.getCodec().compoundFormat().files(merge.info.info);
        Collection<String> filesToRemove = merge.info.files();

        try {
          filesToRemove = createCompoundFile(infoStream, directory, checkAbort, merge.info.info, context);
          success = true;
        } catch (IOException ioe) {
          synchronized(this) {
            if (merge.isAborted()) {
              // This can happen if rollback or close(false)
              // is called -- fall through to logic below to
              // remove the partially created CFS:
            } else {
              handleMergeException(ioe, merge);
            }
          }
        } catch (Throwable t) {
          handleMergeException(t, merge);
        } finally {
          if (!success) {
            if (infoStream.isEnabled("IW")) {
              infoStream.message("IW", "hit exception creating compound file during merge");
            }

            synchronized(this) {
              for (String cfsFile : cfsFiles) {
                deleter.deleteFile(cfsFile);
              }
              deleter.deleteNewFiles(merge.info.files());
            }
          }
        }

        // So that, if we hit exc in deleteNewFiles (next)
        // or in commitMerge (later), we close the
        // per-segment readers in the finally clause below:
        success = false;

        synchronized(this) {

          // delete new non cfs files directly: they were never
          // registered with IFD
          deleter.deleteNewFiles(filesToRemove);

          if (merge.isAborted()) {
            if (infoStream.isEnabled("IW")) {
              infoStream.message("IW", "abort merge after building CFS");
            }
            for (String cfsFile : cfsFiles) {
              deleter.deleteFile(cfsFile);
            }
            return 0;
          }
        }

        merge.info.info.setUseCompoundFile(true);
      } else {
        // So that, if we hit exc in commitMerge (later),
        // we close the per-segment readers in the finally
        // clause below:
        success = false;
      }

      // Have codec write SegmentInfo.  Must do this after
      // creating CFS so that 1) .si isn't slurped into CFS,
      // and 2) .si reflects useCompoundFile=true change
      // above:
      boolean success2 = false;
      try {
        codec.segmentInfoFormat().write(directory, merge.info.info, context);
        success2 = true;
      } finally {
        if (!success2) {
          synchronized(this) {
            deleter.deleteNewFiles(merge.info.files());
          }
        }
      }

      // TODO: ideally we would freeze merge.info here!!
      // because any changes after writing the .si will be
      // lost... 

      if (infoStream.isEnabled("IW")) {
        infoStream.message("IW", String.format(Locale.ROOT, "merged segment size=%.3f MB vs estimate=%.3f MB", merge.info.sizeInBytes()/1024./1024., merge.estimatedMergeBytes/1024/1024.));
      }

      final IndexReaderWarmer mergedSegmentWarmer = config.getMergedSegmentWarmer();
      if (poolReaders && mergedSegmentWarmer != null) {
        final ReadersAndUpdates rld = readerPool.get(merge.info, true);
        final SegmentReader sr = rld.getReader(IOContext.READ);
        try {
          mergedSegmentWarmer.warm(sr);
        } finally {
          synchronized(this) {
            rld.release(sr);
            readerPool.release(rld);
          }
        }
      }

      if (!commitMerge(merge, mergeState)) {
        // commitMerge will return false if this merge was
        // aborted
        return 0;
      }

      success = true;

    } finally {
      // Readers are already closed in commitMerge if we didn't hit
      // an exc:
      if (!success) {
        closeMergeReaders(merge, true);
      }
    }

    return merge.info.info.getDocCount();
  }

  synchronized void addMergeException(MergePolicy.OneMerge merge) {
    assert merge.getException() != null;
    if (!mergeExceptions.contains(merge) && mergeGen == merge.mergeGen) {
      mergeExceptions.add(merge);
    }
  }

  // For test purposes.
  final int getBufferedDeleteTermsSize() {
    return docWriter.getBufferedDeleteTermsSize();
  }

  // For test purposes.
  final int getNumBufferedDeleteTerms() {
    return docWriter.getNumBufferedDeleteTerms();
  }

  // utility routines for tests
  synchronized SegmentCommitInfo newestSegment() {
    return segmentInfos.size() > 0 ? segmentInfos.info(segmentInfos.size()-1) : null;
  }

  /** Returns a string description of all segments, for
   *  debugging.
   *
   * @lucene.internal */
  public synchronized String segString() {
    return segString(segmentInfos);
  }

  /** Returns a string description of the specified
   *  segments, for debugging.
   *
   * @lucene.internal */
  public synchronized String segString(Iterable<SegmentCommitInfo> infos) {
    final StringBuilder buffer = new StringBuilder();
    for(final SegmentCommitInfo info : infos) {
      if (buffer.length() > 0) {
        buffer.append(' ');
      }
      buffer.append(segString(info));
    }
    return buffer.toString();
  }

  /** Returns a string description of the specified
   *  segment, for debugging.
   *
   * @lucene.internal */
  public synchronized String segString(SegmentCommitInfo info) {
    return info.toString(info.info.dir, numDeletedDocs(info) - info.getDelCount());
  }

  private synchronized void doWait() {
    // NOTE: the callers of this method should in theory
    // be able to do simply wait(), but, as a defense
    // against thread timing hazards where notifyAll()
    // fails to be called, we wait for at most 1 second
    // and then return so caller can check if wait
    // conditions are satisfied:
    try {
      wait(1000);
    } catch (InterruptedException ie) {
      throw new ThreadInterruptedException(ie);
    }
  }

  private boolean keepFullyDeletedSegments;

  /** Only for testing.
   *
   * @lucene.internal */
  void setKeepFullyDeletedSegments(boolean v) {
    keepFullyDeletedSegments = v;
  }

  boolean getKeepFullyDeletedSegments() {
    return keepFullyDeletedSegments;
  }

  // called only from assert
  private boolean filesExist(SegmentInfos toSync) throws IOException {
    
    Collection<String> files = toSync.files(directory, false);
    for(final String fileName: files) {
      assert slowFileExists(directory, fileName): "file " + fileName + " does not exist; files=" + Arrays.toString(directory.listAll());
      // If this trips it means we are missing a call to
      // .checkpoint somewhere, because by the time we
      // are called, deleter should know about every
      // file referenced by the current head
      // segmentInfos:
      assert deleter.exists(fileName): "IndexFileDeleter doesn't know about file " + fileName;
    }
    return true;
  }

  // For infoStream output
  synchronized SegmentInfos toLiveInfos(SegmentInfos sis) {
    final SegmentInfos newSIS = new SegmentInfos();
    final Map<SegmentCommitInfo,SegmentCommitInfo> liveSIS = new HashMap<>();
    for(SegmentCommitInfo info : segmentInfos) {
      liveSIS.put(info, info);
    }
    for(SegmentCommitInfo info : sis) {
      SegmentCommitInfo liveInfo = liveSIS.get(info);
      if (liveInfo != null) {
        info = liveInfo;
      }
      newSIS.add(info);
    }

    return newSIS;
  }

  /** Walk through all files referenced by the current
   *  segmentInfos and ask the Directory to sync each file,
   *  if it wasn't already.  If that succeeds, then we
   *  prepare a new segments_N file but do not fully commit
   *  it. */
  private void startCommit(final SegmentInfos toSync) throws IOException {

    testPoint("startStartCommit");
    assert pendingCommit == null;

    if (tragedy != null) {
      throw new IllegalStateException("this writer hit an unrecoverable error; cannot commit", tragedy);
    }

    try {

      if (infoStream.isEnabled("IW")) {
        infoStream.message("IW", "startCommit(): start");
      }

      synchronized(this) {
        long fieldTypesChangeCount = fieldTypes.getChangeCount();

<<<<<<< HEAD
        assert lastCommitChangeCount <= changeCount: "lastCommitChangeCount=" + lastCommitChangeCount + " changeCount=" + changeCount;
        assert lastCommitFieldTypesChangeCount <= fieldTypesChangeCount: "lastCommitFieldTypesChangeCount=" + lastCommitFieldTypesChangeCount + " fieldTypesChangeCount=" + fieldTypesChangeCount;
=======
        if (lastCommitChangeCount > changeCount) {
          throw new IllegalStateException("lastCommitChangeCount=" + lastCommitChangeCount + ",changeCount=" + changeCount);
        }
>>>>>>> f75d3c5d

        if (pendingCommitChangeCount == lastCommitChangeCount && pendingCommitFieldTypesChangeCount == lastCommitFieldTypesChangeCount) {
          if (infoStream.isEnabled("IW")) {
            infoStream.message("IW", "  skip startCommit(): no changes pending");
          }
          try {
            deleter.decRef(filesToCommit);
          } finally {
            filesToCommit = null;
          }
          return;
        }

        if (infoStream.isEnabled("IW")) {
          infoStream.message("IW", "startCommit index=" + segString(toLiveInfos(toSync)) + " changeCount=" + changeCount + " fieldTypesChangeCount=" + fieldTypesChangeCount);
        }

        assert filesExist(toSync);
      }

      testPoint("midStartCommit");

      boolean pendingCommitSet = false;

      try {

        testPoint("midStartCommit2");

        synchronized(this) {

          assert pendingCommit == null;

          assert segmentInfos.getGeneration() == toSync.getGeneration();

          // Exception here means nothing is prepared
          // (this method unwinds everything it did on
          // an exception)
          toSync.prepareCommit(directory);
          //System.out.println("DONE prepareCommit");

          pendingCommitSet = true;
          pendingCommit = toSync;
        }

        // This call can take a long time -- 10s of seconds
        // or more.  We do it without syncing on this:
        boolean success = false;
        final Collection<String> filesToSync;
        try {
          filesToSync = toSync.files(directory, false);
          directory.sync(filesToSync);
          success = true;
        } finally {
          if (!success) {
            pendingCommitSet = false;
            pendingCommit = null;
            toSync.rollbackCommit(directory);
          }
        }

        if (infoStream.isEnabled("IW")) {
          infoStream.message("IW", "done all syncs: " + filesToSync);
        }

        testPoint("midStartCommitSuccess");

      } finally {
        synchronized(this) {
          // Have our master segmentInfos record the
          // generations we just prepared.  We do this
          // on error or success so we don't
          // double-write a segments_N file.
          segmentInfos.updateGeneration(toSync);

          if (!pendingCommitSet) {
            if (infoStream.isEnabled("IW")) {
              infoStream.message("IW", "hit exception committing segments file");
            }

            // Hit exception
            deleter.decRefWhileHandlingException(filesToCommit);
            filesToCommit = null;
          }
        }
      }
    } catch (OutOfMemoryError oom) {
      tragicEvent(oom, "startCommit");
    }
    testPoint("finishStartCommit");
  }

  /**
   * Returns <code>true</code> iff the index in the named directory is
   * currently locked.
   * @param directory the directory to check for a lock
   * @throws IOException if there is a low-level IO error
   */
  public static boolean isLocked(Directory directory) throws IOException {
    return directory.makeLock(WRITE_LOCK_NAME).isLocked();
  }

  /** If {@link DirectoryReader#open(IndexWriter,boolean)} has
   *  been called (ie, this writer is in near real-time
   *  mode), then after a merge completes, this class can be
   *  invoked to warm the reader on the newly merged
   *  segment, before the merge commits.  This is not
   *  required for near real-time search, but will reduce
   *  search latency on opening a new near real-time reader
   *  after a merge completes.
   *
   * @lucene.experimental
   *
   * <p><b>NOTE</b>: warm is called before any deletes have
   * been carried over to the merged segment. */
  public static abstract class IndexReaderWarmer {

    /** Sole constructor. (For invocation by subclass 
     *  constructors, typically implicit.) */
    protected IndexReaderWarmer() {
    }

    /** Invoked on the {@link LeafReader} for the newly
     *  merged segment, before that segment is made visible
     *  to near-real-time readers. */
    public abstract void warm(LeafReader reader) throws IOException;
  }

  void tragicEvent(Throwable tragedy, String location) throws IOException {
    // unbox our internal AbortingException
    if (tragedy instanceof AbortingException) {
      tragedy = tragedy.getCause();
    }
    // We cannot hold IW's lock here else it can lead to deadlock:
    assert Thread.holdsLock(this) == false;

    // How can it be a tragedy when nothing happened?
    assert tragedy != null;

    if (infoStream.isEnabled("IW")) {
      infoStream.message("IW", "hit tragic " + tragedy.getClass().getSimpleName() + " inside " + location);
    }

    synchronized (this) {
      // it's possible you could have a really bad day
      if (this.tragedy == null) {
        this.tragedy = tragedy;
      }
    }

    // if we are already closed (e.g. called by rollback), this will be a no-op.
    synchronized(commitLock) {
      if (closing == false) {
        try {
          rollback();
        } catch (Throwable ignored) {
          // it would be confusing to addSuppressed here, its unrelated to the disaster,
          // and its possible our internal state is amiss anyway.
        }
      }
    }

    IOUtils.reThrow(tragedy);
  }

  // Used for testing.  Current points:
  //   startDoFlush
  //   startCommitMerge
  //   startStartCommit
  //   midStartCommit
  //   midStartCommit2
  //   midStartCommitSuccess
  //   finishStartCommit
  //   startCommitMergeDeletes
  //   startMergeInit
  //   DocumentsWriter.ThreadState.init start
  private final void testPoint(String message) {
    if (infoStream.isEnabled("TP")) {
      infoStream.message("TP", message);
    }
  }

  synchronized boolean nrtIsCurrent(SegmentInfos infos) {
    //System.out.println("IW.nrtIsCurrent " + (infos.version == segmentInfos.version && !docWriter.anyChanges() && !bufferedDeletesStream.any()));
    ensureOpen();
    boolean isCurrent = infos.version == segmentInfos.version && !docWriter.anyChanges() && !bufferedUpdatesStream.any();
    if (infoStream.isEnabled("IW")) {
      if (isCurrent == false) {
        infoStream.message("IW", "nrtIsCurrent: infoVersion matches: " + (infos.version == segmentInfos.version) + "; DW changes: " + docWriter.anyChanges() + "; BD changes: "+ bufferedUpdatesStream.any());
      }
    }
    return isCurrent;
  }

  synchronized boolean isClosed() {
    return closed;
  }

  /** Expert: remove any index files that are no longer
   *  used.
   *
   *  <p> IndexWriter normally deletes unused files itself,
   *  during indexing.  However, on Windows, which disallows
   *  deletion of open files, if there is a reader open on
   *  the index then those files cannot be deleted.  This is
   *  fine, because IndexWriter will periodically retry
   *  the deletion.</p>
   *
   *  <p> However, IndexWriter doesn't try that often: only
   *  on open, close, flushing a new segment, and finishing
   *  a merge.  If you don't do any of these actions with your
   *  IndexWriter, you'll see the unused files linger.  If
   *  that's a problem, call this method to delete them
   *  (once you've closed the open readers that were
   *  preventing their deletion). 
   *  
   *  <p> In addition, you can call this method to delete 
   *  unreferenced index commits. This might be useful if you 
   *  are using an {@link IndexDeletionPolicy} which holds
   *  onto index commits until some criteria are met, but those
   *  commits are no longer needed. Otherwise, those commits will
   *  be deleted the next time commit() is called.
   */
  public synchronized void deleteUnusedFiles() throws IOException {
    ensureOpen(false);
    deleter.deletePendingFiles();
    deleter.revisitPolicy();
  }

  private synchronized void deletePendingFiles() throws IOException {
    deleter.deletePendingFiles();
  }
  
  /**
   * NOTE: this method creates a compound file for all files returned by
   * info.files(). While, generally, this may include separate norms and
   * deletion files, this SegmentInfo must not reference such files when this
   * method is called, because they are not allowed within a compound file.
   */
  static final Collection<String> createCompoundFile(InfoStream infoStream, Directory directory, CheckAbort checkAbort, final SegmentInfo info, IOContext context)
          throws IOException {

    // TODO: use trackingdirectorywrapper instead of files() to know which files to delete when things fail:
    String cfsFiles[] = info.getCodec().compoundFormat().files(info);
    
    if (infoStream.isEnabled("IW")) {
      infoStream.message("IW", "create compound file");
    }
    // Now merge all added files
    Collection<String> files = info.files();
    
    boolean success = false;
    try {
      info.getCodec().compoundFormat().write(directory, info, files, checkAbort, context);
      success = true;
    } finally {
      if (!success) {
        IOUtils.deleteFilesIgnoringExceptions(directory, cfsFiles);
      }
    }

    // Replace all previous files with the CFS/CFE files:
    Set<String> siFiles = new HashSet<>();
    for (String cfsFile : cfsFiles) {
      siFiles.add(cfsFile);
    }
    info.setFiles(siFiles);

    return files;
  }
  
  /**
   * Tries to delete the given files if unreferenced
   * @param files the files to delete
   * @throws IOException if an {@link IOException} occurs
   * @see IndexFileDeleter#deleteNewFiles(Collection)
   */
  synchronized final void deleteNewFiles(Collection<String> files) throws IOException {
    deleter.deleteNewFiles(files);
  }
  
  /**
   * Cleans up residuals from a segment that could not be entirely flushed due to an error
   * @see IndexFileDeleter#refresh(String) 
   */
  synchronized final void flushFailed(SegmentInfo info) throws IOException {
    deleter.refresh(info.name);
  }
  
  final int purge(boolean forced) throws IOException {
    return docWriter.purgeBuffer(this, forced);
  }

  final void applyDeletesAndPurge(boolean forcePurge) throws IOException {
    try {
      purge(forcePurge);
    } finally {
      applyAllDeletesAndUpdates();
      flushCount.incrementAndGet();
    }
  }
  
  final void doAfterSegmentFlushed(boolean triggerMerge, boolean forcePurge) throws IOException {
    try {
      purge(forcePurge);
    } finally {
      if (triggerMerge) {
        maybeMerge(config.getMergePolicy(), MergeTrigger.SEGMENT_FLUSH, UNBOUNDED_MAX_MERGE_SEGMENTS);
      }
    }
  }
  
  synchronized void incRefDeleter(SegmentInfos segmentInfos) throws IOException {
    ensureOpen();
    deleter.incRef(segmentInfos, false);
  }
  
  synchronized void decRefDeleter(SegmentInfos segmentInfos) throws IOException {
    ensureOpen(false);
    deleter.decRef(segmentInfos);
  }
  
  private boolean processEvents(boolean triggerMerge, boolean forcePurge) throws IOException {
    return processEvents(eventQueue, triggerMerge, forcePurge);
  }
  
  private boolean processEvents(Queue<Event> queue, boolean triggerMerge, boolean forcePurge) throws IOException {
    boolean processed = false;
    if (tragedy == null) {
      Event event;
      while((event = queue.poll()) != null)  {
        processed = true;
        event.process(this, triggerMerge, forcePurge);
      }
    }
    return processed;
  }
  
  /**
   * Interface for internal atomic events. See {@link DocumentsWriter} for details. Events are executed concurrently and no order is guaranteed.
   * Each event should only rely on the serializeability within it's process method. All actions that must happen before or after a certain action must be
   * encoded inside the {@link #process(IndexWriter, boolean, boolean)} method.
   *
   */
  static interface Event {
    
    /**
     * Processes the event. This method is called by the {@link IndexWriter}
     * passed as the first argument.
     * 
     * @param writer
     *          the {@link IndexWriter} that executes the event.
     * @param triggerMerge
     *          <code>false</code> iff this event should not trigger any segment merges
     * @param clearBuffers
     *          <code>true</code> iff this event should clear all buffers associated with the event.
     * @throws IOException
     *           if an {@link IOException} occurs
     */
    void process(IndexWriter writer, boolean triggerMerge, boolean clearBuffers) throws IOException;
  }

  /** Used only by asserts: returns true if the file exists
   *  (can be opened), false if it cannot be opened, and
   *  (unlike Java's File.exists) throws IOException if
   *  there's some unexpected error. */
  private static boolean slowFileExists(Directory dir, String fileName) throws IOException {
    try {
      dir.openInput(fileName, IOContext.DEFAULT).close();
      return true;
    } catch (NoSuchFileException | FileNotFoundException e) {
      return false;
    }
  }

  /** Anything that will add N docs to the index should reserve first to
   *  make sure it's allowed.  This will throw {@code
   *  IllegalStateException} if it's not allowed. */ 
  private void reserveDocs(int numDocs) {
    if (pendingNumDocs.addAndGet(numDocs) > actualMaxDocs) {
      // Reserve failed
      pendingNumDocs.addAndGet(-numDocs);
      throw new IllegalStateException("number of documents in the index cannot exceed " + actualMaxDocs);
    }
  }

  // nocommit cutover tests to this, remove DirectoryReader(writer) API, remove ReaderManager(writer) ctor

  // nocommit must close this in close?  why are tests not failing...

  /** Returns a {@link ReferenceManager} to get near-real-time readers. */
  public ReferenceManager<DirectoryReader> getReaderManager() {
    return readerManager;
  }

  // nocommit we could expose this to apps too?  e.g. to check if a given id exists in the index

  // nocommit explore other optos once we know field is unique

  synchronized LiveUniqueValues getUniqueValues(String fieldName) {
    LiveUniqueValues v;
    if (fieldTypes.getIsUnique(fieldName)) {
      v = uniqueValues.get(fieldName);
      if (v == null) {
        v = new LiveUniqueValues(fieldName, readerManager);
        uniqueValues.put(fieldName, v);
      }
    } else {
      v = null;
    }

    return v;
  }

  boolean rightJustifyTerms(String fieldName) {
    return fieldTypes.rightJustifyTerms(fieldName);
  }
}<|MERGE_RESOLUTION|>--- conflicted
+++ resolved
@@ -4232,14 +4232,10 @@
       synchronized(this) {
         long fieldTypesChangeCount = fieldTypes.getChangeCount();
 
-<<<<<<< HEAD
-        assert lastCommitChangeCount <= changeCount: "lastCommitChangeCount=" + lastCommitChangeCount + " changeCount=" + changeCount;
-        assert lastCommitFieldTypesChangeCount <= fieldTypesChangeCount: "lastCommitFieldTypesChangeCount=" + lastCommitFieldTypesChangeCount + " fieldTypesChangeCount=" + fieldTypesChangeCount;
-=======
         if (lastCommitChangeCount > changeCount) {
           throw new IllegalStateException("lastCommitChangeCount=" + lastCommitChangeCount + ",changeCount=" + changeCount);
         }
->>>>>>> f75d3c5d
+        assert lastCommitFieldTypesChangeCount <= fieldTypesChangeCount: "lastCommitFieldTypesChangeCount=" + lastCommitFieldTypesChangeCount + " fieldTypesChangeCount=" + fieldTypesChangeCount;
 
         if (pendingCommitChangeCount == lastCommitChangeCount && pendingCommitFieldTypesChangeCount == lastCommitFieldTypesChangeCount) {
           if (infoStream.isEnabled("IW")) {
