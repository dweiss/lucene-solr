/*
 * Licensed to the Apache Software Foundation (ASF) under one or more
 * contributor license agreements.  See the NOTICE file distributed with
 * this work for additional information regarding copyright ownership.
 * The ASF licenses this file to You under the Apache License, Version 2.0
 * (the "License"); you may not use this file except in compliance with
 * the License.  You may obtain a copy of the License at
 *
 *     http://www.apache.org/licenses/LICENSE-2.0
 *
 * Unless required by applicable law or agreed to in writing, software
 * distributed under the License is distributed on an "AS IS" BASIS,
 * WITHOUT WARRANTIES OR CONDITIONS OF ANY KIND, either express or implied.
 * See the License for the specific language governing permissions and
 * limitations under the License.
 */

package org.apache.lucene.util.hnsw;

<<<<<<< HEAD
import static org.apache.lucene.search.DocIdSetIterator.NO_MORE_DOCS;

=======
import java.io.Closeable;
>>>>>>> 39a39d7b
import java.io.IOException;
import java.io.OutputStream;
import java.lang.management.ManagementFactory;
import java.lang.management.ThreadMXBean;
import java.nio.ByteBuffer;
import java.nio.ByteOrder;
import java.nio.FloatBuffer;
import java.nio.IntBuffer;
import java.nio.channels.FileChannel;
import java.nio.file.Files;
import java.nio.file.Path;
import java.nio.file.Paths;
import java.util.HashSet;
import java.util.Locale;
import java.util.Set;
import org.apache.lucene.codecs.lucene90.Lucene90VectorReader;
import org.apache.lucene.document.Document;
import org.apache.lucene.document.StoredField;
import org.apache.lucene.document.VectorField;
import org.apache.lucene.index.CodecReader;
import org.apache.lucene.index.DirectoryReader;
import org.apache.lucene.index.IndexReader;
import org.apache.lucene.index.IndexWriter;
import org.apache.lucene.index.IndexWriterConfig;
import org.apache.lucene.index.KnnGraphValues;
import org.apache.lucene.index.LeafReader;
import org.apache.lucene.index.LeafReaderContext;
import org.apache.lucene.index.RandomAccessVectorValues;
import org.apache.lucene.index.RandomAccessVectorValuesProducer;
import org.apache.lucene.index.VectorValues;
import org.apache.lucene.search.ScoreDoc;
import org.apache.lucene.search.TopDocs;
import org.apache.lucene.store.Directory;
import org.apache.lucene.store.FSDirectory;
import org.apache.lucene.util.BytesRef;
import org.apache.lucene.util.IntroSorter;
import org.apache.lucene.util.PrintStreamInfoStream;
import org.apache.lucene.util.SuppressForbidden;

/**
 * For testing indexing and search performance of a knn-graph
 *
 * <p>java -cp .../lib/*.jar org.apache.lucene.util.hnsw.KnnGraphTester -ndoc 1000000 -search
 * .../vectors.bin
 */
public class KnnGraphTester {

  private static final String KNN_FIELD = "knn";
  private static final String ID_FIELD = "id";
  private static final VectorValues.SearchStrategy SEARCH_STRATEGY =
      VectorValues.SearchStrategy.DOT_PRODUCT_HNSW;

  private int numDocs;
  private int dim;
  private int topK;
  private int warmCount;
  private int numIters;
  private int fanout;
  private Path indexPath;
  private boolean quiet;
  private boolean reindex;
  private int reindexTimeMsec;

  @SuppressForbidden(reason = "uses Random()")
  private KnnGraphTester() {
    // set defaults
    numDocs = 1000;
    numIters = 1000;
    dim = 256;
    topK = 100;
    warmCount = 1000;
    fanout = topK;
  }

  public static void main(String... args) throws Exception {
    new KnnGraphTester().run(args);
  }

  private void run(String... args) throws Exception {
    String operation = null;
    Path docVectorsPath = null, queryPath = null, outputPath = null;
    for (int iarg = 0; iarg < args.length; iarg++) {
      String arg = args[iarg];
<<<<<<< HEAD
      switch (arg) {
        case "-generate":
=======
      switch(arg) {
>>>>>>> 39a39d7b
        case "-search":
        case "-check":
        case "-stats":
        case "-dump":
          if (operation != null) {
            throw new IllegalArgumentException(
                "Specify only one operation, not both " + arg + " and " + operation);
          }
<<<<<<< HEAD
          if (iarg == args.length - 1) {
            throw new IllegalArgumentException(
                "Operation " + arg + " requires a following pathname");
          }
=======
>>>>>>> 39a39d7b
          operation = arg;
          if (operation.equals("-search")) {
            if (iarg == args.length - 1) {
              throw new IllegalArgumentException("Operation " + arg + " requires a following pathname");
            }
            queryPath = Paths.get(args[++iarg]);
          }
          break;
        case "-fanout":
          if (iarg == args.length - 1) {
            throw new IllegalArgumentException("-fanout requires a following number");
          }
          fanout = Integer.parseInt(args[++iarg]);
          break;
        case "-beamWidthIndex":
          if (iarg == args.length - 1) {
            throw new IllegalArgumentException("-beamWidthIndex requires a following number");
          }
          HnswGraphBuilder.DEFAULT_BEAM_WIDTH = Integer.parseInt(args[++iarg]);
          break;
        case "-maxConn":
          if (iarg == args.length - 1) {
            throw new IllegalArgumentException("-maxConn requires a following number");
          }
          HnswGraphBuilder.DEFAULT_MAX_CONN = Integer.parseInt(args[++iarg]);
          break;
        case "-dim":
          if (iarg == args.length - 1) {
            throw new IllegalArgumentException("-dim requires a following number");
          }
          dim = Integer.parseInt(args[++iarg]);
          break;
        case "-ndoc":
          if (iarg == args.length - 1) {
            throw new IllegalArgumentException("-ndoc requires a following number");
          }
          numDocs = Integer.parseInt(args[++iarg]);
          break;
        case "-niter":
          if (iarg == args.length - 1) {
            throw new IllegalArgumentException("-niter requires a following number");
          }
          numIters = Integer.parseInt(args[++iarg]);
          break;
        case "-reindex":
          reindex = true;
          break;
        case "-topK":
          if (iarg == args.length - 1) {
            throw new IllegalArgumentException("-topK requires a following number");
          }
          topK = Integer.parseInt(args[++iarg]);
          break;
        case "-out":
          outputPath = Paths.get(args[++iarg]);
          break;
        case "-warm":
          warmCount = Integer.parseInt(args[++iarg]);
          break;
        case "-docs":
          docVectorsPath = Paths.get(args[++iarg]);
          break;
        case "-forceMerge":
          operation = "-forceMerge";
          break;
        case "-quiet":
          quiet = true;
          break;
        default:
          throw new IllegalArgumentException("unknown argument " + arg);
          // usage();
      }
    }
    if (operation == null && reindex == false) {
      usage();
    }
    indexPath = Paths.get(formatIndexPath(docVectorsPath));
    if (reindex) {
      if (docVectorsPath == null) {
        throw new IllegalArgumentException("-docs argument is required when indexing");
      }
      reindexTimeMsec = createIndex(docVectorsPath, indexPath);
    }
<<<<<<< HEAD
    switch (operation) {
      case "-search":
        if (docVectorsPath == null) {
          throw new IllegalArgumentException("-docs argument is required when searching");
        }
        testSearch(
            indexPath,
            Paths.get(queryPath),
            getNN(Paths.get(docVectorsPath), Paths.get(queryPath)));
        break;
      case "-forceMerge":
        forceMerge();
        break;
      case "-stats":
        printFanoutHist(indexPath);
        break;
    }
  }

  @SuppressForbidden(reason = "Prints stuff")
=======
    if (operation != null) {
      switch (operation) {
        case "-search":
          if (docVectorsPath == null) {
            throw new IllegalArgumentException("missing -docs arg");
          }
          if (outputPath != null) {
            testSearch(indexPath, queryPath, outputPath, null);
          } else {
            testSearch(indexPath, queryPath, null, getNN(docVectorsPath, queryPath));
          }
          break;
        case "-forceMerge":
          forceMerge();
          break;
        case "-dump":
          dumpGraph(docVectorsPath);
          break;
        case "-stats":
          printFanoutHist(indexPath);
          break;
      }
    }
  }

  private String formatIndexPath(Path docsPath) {
    return docsPath.getFileName() +
        "-" + HnswGraphBuilder.DEFAULT_MAX_CONN
        + "-" + HnswGraphBuilder.DEFAULT_BEAM_WIDTH
        + ".index";
  }

  @SuppressForbidden(reason="Prints stuff")
>>>>>>> 39a39d7b
  private void printFanoutHist(Path indexPath) throws IOException {
    try (Directory dir = FSDirectory.open(indexPath);
        DirectoryReader reader = DirectoryReader.open(dir)) {
      // int[] globalHist = new int[reader.maxDoc()];
      for (LeafReaderContext context : reader.leaves()) {
        LeafReader leafReader = context.reader();
        KnnGraphValues knnValues =
            ((Lucene90VectorReader) ((CodecReader) leafReader).getVectorReader())
                .getGraphValues(KNN_FIELD);
        System.out.printf("Leaf %d has %d documents\n", context.ord, leafReader.maxDoc());
        printGraphFanout(knnValues, leafReader.maxDoc());
      }
    }
  }

<<<<<<< HEAD
  @SuppressForbidden(reason = "Prints stuff")
=======
  private void dumpGraph(Path docsPath) throws IOException {
    try (BinaryFileVectors vectors = new BinaryFileVectors(docsPath)) {
      RandomAccessVectorValues values = vectors.randomAccess();
      HnswGraphBuilder builder = new HnswGraphBuilder(vectors, HnswGraphBuilder.DEFAULT_MAX_CONN, HnswGraphBuilder.DEFAULT_BEAM_WIDTH, 0);
      // start at node 1
      for (int i = 1; i < numDocs; i++) {
        builder.addGraphNode(values.vectorValue(i));
        System.out.println("\nITERATION " + i);
        dumpGraph(builder.hnsw);
      }
    }
  }

  private void dumpGraph(HnswGraph hnsw) {
    for (int i = 0; i < hnsw.size(); i++) {
      NeighborArray neighbors = hnsw.getNeighbors(i);
      System.out.printf(Locale.ROOT, "%5d", i);
      NeighborArray sorted = new NeighborArray(neighbors.size());
      for (int j = 0; j < neighbors.size(); j++) {
        int node = neighbors.node[j];
        float score = neighbors.score[j];
        sorted.add(node, score);
      }
      new NeighborArraySorter(sorted).sort(0, sorted.size());
      for (int j = 0; j < sorted.size(); j++) {
        System.out.printf(Locale.ROOT, " [%d, %.4f]", sorted.node[j], sorted.score[j]);
      }
      System.out.println();
    }
  }

  @SuppressForbidden(reason="Prints stuff")
>>>>>>> 39a39d7b
  private void forceMerge() throws IOException {
    IndexWriterConfig iwc = new IndexWriterConfig().setOpenMode(IndexWriterConfig.OpenMode.APPEND);
    iwc.setInfoStream(new PrintStreamInfoStream(System.out));
    System.out.println("Force merge index in " + indexPath);
    try (IndexWriter iw = new IndexWriter(FSDirectory.open(indexPath), iwc)) {
      iw.forceMerge(1);
    }
  }

  @SuppressForbidden(reason = "Prints stuff")
  private void printGraphFanout(KnnGraphValues knnValues, int numDocs) throws IOException {
    int min = Integer.MAX_VALUE, max = 0, total = 0;
    int count = 0;
    int[] leafHist = new int[numDocs];
    for (int node = 0; node < numDocs; node++) {
      knnValues.seek(node);
      int n = 0;
      while (knnValues.nextNeighbor() != NO_MORE_DOCS) {
        ++n;
      }
      ++leafHist[n];
      max = Math.max(max, n);
      min = Math.min(min, n);
      if (n > 0) {
        ++count;
        total += n;
      }
    }
    System.out.printf(
        "Graph size=%d, Fanout min=%d, mean=%.2f, max=%d\n",
        count, min, total / (float) count, max);
    printHist(leafHist, max, count, 10);
  }

  @SuppressForbidden(reason = "Prints stuff")
  private void printHist(int[] hist, int max, int count, int nbuckets) {
    System.out.print("%");
    for (int i = 0; i <= nbuckets; i++) {
      System.out.printf("%4d", i * 100 / nbuckets);
    }
    System.out.printf("\n %4d", hist[0]);
    int total = 0, ibucket = 1;
    for (int i = 1; i <= max && ibucket <= nbuckets; i++) {
      total += hist[i];
      while (total >= count * ibucket / nbuckets) {
        System.out.printf("%4d", i);
        ++ibucket;
      }
    }
    System.out.println();
  }

<<<<<<< HEAD
  @SuppressForbidden(reason = "Prints stuff")
  private void testSearch(Path indexPath, Path queryPath, int[][] nn) throws IOException {
=======
  @SuppressForbidden(reason="Prints stuff")
  private void testSearch(Path indexPath, Path queryPath, Path outputPath, int[][] nn) throws IOException {
>>>>>>> 39a39d7b
    TopDocs[] results = new TopDocs[numIters];
    long elapsed, totalCpuTime, totalVisited = 0;
    try (FileChannel q = FileChannel.open(queryPath)) {
      FloatBuffer targets =
          q.map(FileChannel.MapMode.READ_ONLY, 0, numIters * dim * Float.BYTES)
              .order(ByteOrder.LITTLE_ENDIAN)
              .asFloatBuffer();
      float[] target = new float[dim];
      if (quiet == false) {
        System.out.println("running " + numIters + " targets; topK=" + topK + ", fanout=" + fanout);
      }
      long start;
      ThreadMXBean bean = ManagementFactory.getThreadMXBean();
      long cpuTimeStartNs;
      try (Directory dir = FSDirectory.open(indexPath);
<<<<<<< HEAD
          DirectoryReader reader = DirectoryReader.open(dir)) {

        for (int i = 0; i < 1000; i++) {
=======
           DirectoryReader reader = DirectoryReader.open(dir)) {
        numDocs = reader.maxDoc();
        for (int i = 0; i < warmCount; i++) {
>>>>>>> 39a39d7b
          // warm up
          targets.get(target);
          results[i] = doKnnSearch(reader, KNN_FIELD, target, topK, fanout);
        }
        targets.position(0);
        start = System.nanoTime();
        cpuTimeStartNs = bean.getCurrentThreadCpuTime();
        for (int i = 0; i < numIters; i++) {
          targets.get(target);
          results[i] = doKnnSearch(reader, KNN_FIELD, target, topK, fanout);
        }
        totalCpuTime = (bean.getCurrentThreadCpuTime() - cpuTimeStartNs) / 1_000_000;
        elapsed = (System.nanoTime() - start) / 1_000_000; // ns -> ms
        for (int i = 0; i < numIters; i++) {
          totalVisited += results[i].totalHits.value;
          for (ScoreDoc doc : results[i].scoreDocs) {
            doc.doc = Integer.parseInt(reader.document(doc.doc).get("id"));
          }
        }
      }
      if (quiet == false) {
        System.out.println(
            "completed "
                + numIters
                + " searches in "
                + elapsed
                + " ms: "
                + ((1000 * numIters) / elapsed)
                + " QPS "
                + "CPU time="
                + totalCpuTime
                + "ms");
      }
    }
<<<<<<< HEAD
    if (quiet == false) {
      System.out.println("checking results");
    }
    float recall = checkResults(results, nn);
    totalVisited /= numIters;
    if (quiet) {
      System.out.printf(
          Locale.ROOT,
          "%5.3f\t%5.2f\t%d\t%d\t%d\t%d\t%d\t%d\n",
          recall,
          totalCpuTime / (float) numIters,
          numDocs,
          fanout,
          HnswGraphBuilder.DEFAULT_MAX_CONN,
          HnswGraphBuilder.DEFAULT_BEAM_WIDTH,
          totalVisited,
          reindexTimeMsec);
=======
    if (outputPath != null) {
      ByteBuffer buf = ByteBuffer.allocate(4);
      IntBuffer ibuf = buf.order(ByteOrder.LITTLE_ENDIAN).asIntBuffer();
      try (OutputStream out = Files.newOutputStream(outputPath)) {
        for (int i = 0; i < numIters; i++) {
          for (ScoreDoc doc : results[i].scoreDocs) {
            ibuf.position(0);
            ibuf.put(doc.doc);
            out.write(buf.array());
          }
        }
      }
    } else {
      if (quiet == false) {
        System.out.println("checking results");
      }
      float recall = checkResults(results, nn);
      totalVisited /= numIters;
      if (quiet) {
        System.out.printf(Locale.ROOT, "%5.3f\t%5.2f\t%d\t%d\t%d\t%d\t%d\t%d\n", recall, totalCpuTime / (float) numIters,
                          numDocs, fanout, HnswGraphBuilder.DEFAULT_MAX_CONN, HnswGraphBuilder.DEFAULT_BEAM_WIDTH, totalVisited, reindexTimeMsec);
      }
>>>>>>> 39a39d7b
    }
  }

  private static TopDocs doKnnSearch(
      IndexReader reader, String field, float[] vector, int k, int fanout) throws IOException {
    TopDocs[] results = new TopDocs[reader.leaves().size()];
    for (LeafReaderContext ctx : reader.leaves()) {
      results[ctx.ord] = ctx.reader().getVectorValues(field).search(vector, k, fanout);
      int docBase = ctx.docBase;
      for (ScoreDoc scoreDoc : results[ctx.ord].scoreDocs) {
        scoreDoc.doc += docBase;
      }
    }
    return TopDocs.merge(k, results);
  }

  private float checkResults(TopDocs[] results, int[][] nn) {
    int totalMatches = 0;
    int totalResults = 0;
    for (int i = 0; i < results.length; i++) {
      int n = results[i].scoreDocs.length;
      totalResults += n;
      // System.out.println(Arrays.toString(nn[i]));
      // System.out.println(Arrays.toString(results[i].scoreDocs));
      totalMatches += compareNN(nn[i], results[i]);
    }
    if (quiet == false) {
      System.out.println("total matches = " + totalMatches + " out of " + totalResults);
      System.out.printf(
          Locale.ROOT, "Average overlap = %.2f%%\n", ((100.0 * totalMatches) / totalResults));
    }
    return totalMatches / (float) totalResults;
  }

  private int compareNN(int[] expected, TopDocs results) {
    int matched = 0;
    /*
    System.out.print("expected=");
    for (int j = 0; j < expected.length; j++) {
      System.out.print(expected[j]);
      System.out.print(", ");
    }
    System.out.print('\n');
    System.out.println("results=");
    for (int j = 0; j < results.scoreDocs.length; j++) {
      System.out.print("" + results.scoreDocs[j].doc + ":" + results.scoreDocs[j].score + ", ");
    }
    System.out.print('\n');
    */
    Set<Integer> expectedSet = new HashSet<>();
    for (int i = 0; i < results.scoreDocs.length; i++) {
      expectedSet.add(expected[i]);
    }
    for (ScoreDoc scoreDoc : results.scoreDocs) {
      if (expectedSet.contains(scoreDoc.doc)) {
        ++matched;
      }
    }
    return matched;
  }

  private int[][] getNN(Path docPath, Path queryPath) throws IOException {
    // look in working directory for cached nn file
    String nnFileName = "nn-" + numDocs + "-" + numIters + "-" + topK + "-" + dim + ".bin";
    Path nnPath = Paths.get(nnFileName);
    if (Files.exists(nnPath)) {
      return readNN(nnPath);
    } else {
      int[][] nn = computeNN(docPath, queryPath);
      writeNN(nn, nnPath);
      return nn;
    }
  }

  private int[][] readNN(Path nnPath) throws IOException {
    int[][] result = new int[numIters][];
    try (FileChannel in = FileChannel.open(nnPath)) {
      IntBuffer intBuffer =
          in.map(FileChannel.MapMode.READ_ONLY, 0, numIters * topK * Integer.BYTES)
              .order(ByteOrder.LITTLE_ENDIAN)
              .asIntBuffer();
      for (int i = 0; i < numIters; i++) {
        result[i] = new int[topK];
        intBuffer.get(result[i]);
      }
    }
    return result;
  }

  private void writeNN(int[][] nn, Path nnPath) throws IOException {
    if (quiet == false) {
      System.out.println("writing true nearest neighbors to " + nnPath);
    }
    ByteBuffer tmp =
        ByteBuffer.allocate(nn[0].length * Integer.BYTES).order(ByteOrder.LITTLE_ENDIAN);
    try (OutputStream out = Files.newOutputStream(nnPath)) {
      for (int i = 0; i < numIters; i++) {
        tmp.asIntBuffer().put(nn[i]);
        out.write(tmp.array());
      }
    }
  }

  private int[][] computeNN(Path docPath, Path queryPath) throws IOException {
    int[][] result = new int[numIters][];
    if (quiet == false) {
      System.out.println("computing true nearest neighbors of " + numIters + " target vectors");
    }
    try (FileChannel in = FileChannel.open(docPath);
        FileChannel qIn = FileChannel.open(queryPath)) {
      FloatBuffer queries =
          qIn.map(FileChannel.MapMode.READ_ONLY, 0, numIters * dim * Float.BYTES)
              .order(ByteOrder.LITTLE_ENDIAN)
              .asFloatBuffer();
      float[] vector = new float[dim];
      float[] query = new float[dim];
      for (int i = 0; i < numIters; i++) {
        queries.get(query);
        long totalBytes = (long) numDocs * dim * Float.BYTES;
        int
            blockSize =
                (int)
                    Math.min(
                        totalBytes,
                        (Integer.MAX_VALUE / (dim * Float.BYTES)) * (dim * Float.BYTES)),
            offset = 0;
        int j = 0;
        // System.out.println("totalBytes=" + totalBytes);
        while (j < numDocs) {
          FloatBuffer vectors =
              in.map(FileChannel.MapMode.READ_ONLY, offset, blockSize)
                  .order(ByteOrder.LITTLE_ENDIAN)
                  .asFloatBuffer();
          offset += blockSize;
          NeighborQueue queue = new NeighborQueue(topK, SEARCH_STRATEGY.reversed);
          for (; j < numDocs && vectors.hasRemaining(); j++) {
            vectors.get(vector);
            float d = SEARCH_STRATEGY.compare(query, vector);
            queue.insertWithOverflow(j, d);
          }
          result[i] = new int[topK];
          for (int k = topK - 1; k >= 0; k--) {
            result[i][k] = queue.topNode();
            queue.pop();
            // System.out.print(" " + n);
          }
          if (quiet == false && (i + 1) % 10 == 0) {
            System.out.print(" " + (i + 1));
            System.out.flush();
          }
        }
      }
    }
    return result;
  }

  private int createIndex(Path docsPath, Path indexPath) throws IOException {
    IndexWriterConfig iwc = new IndexWriterConfig().setOpenMode(IndexWriterConfig.OpenMode.CREATE);
    // iwc.setMergePolicy(NoMergePolicy.INSTANCE);
    iwc.setRAMBufferSizeMB(1994d);
    if (quiet == false) {
      iwc.setInfoStream(new PrintStreamInfoStream(System.out));
      System.out.println("creating index in " + indexPath);
    }
    long start = System.nanoTime();
    long totalBytes = (long) numDocs * dim * Float.BYTES, offset = 0;
    try (FSDirectory dir = FSDirectory.open(indexPath);
        IndexWriter iw = new IndexWriter(dir, iwc)) {
      int blockSize =
          (int)
              Math.min(totalBytes, (Integer.MAX_VALUE / (dim * Float.BYTES)) * (dim * Float.BYTES));
      float[] vector = new float[dim];
      try (FileChannel in = FileChannel.open(docsPath)) {
        int i = 0;
        while (i < numDocs) {
          FloatBuffer vectors =
              in.map(FileChannel.MapMode.READ_ONLY, offset, blockSize)
                  .order(ByteOrder.LITTLE_ENDIAN)
                  .asFloatBuffer();
          offset += blockSize;
          for (; vectors.hasRemaining() && i < numDocs; i++) {
            vectors.get(vector);
            Document doc = new Document();
            // System.out.println("vector=" + vector[0] + "," + vector[1] + "...");
            doc.add(
                new VectorField(KNN_FIELD, vector, VectorValues.SearchStrategy.DOT_PRODUCT_HNSW));
            doc.add(new StoredField(ID_FIELD, i));
            iw.addDocument(doc);
          }
        }
        if (quiet == false) {
          System.out.println("Done indexing " + numDocs + " documents; now flush");
        }
      }
    }
    long elapsed = System.nanoTime() - start;
    if (quiet == false) {
      System.out.println("Indexed " + numDocs + " documents in " + elapsed / 1_000_000_000 + "s");
    }
    return (int) (elapsed / 1_000_000);
  }

  private static void usage() {
    String error = "Usage: TestKnnGraph [-reindex] [-search {queryfile}|-stats|-check] [-docs {datafile}] [-niter N] [-fanout N] [-maxConn N] [-beamWidth N]";
    System.err.println(error);
    System.exit(1);
  }
<<<<<<< HEAD
=======

  class BinaryFileVectors implements RandomAccessVectorValuesProducer, Closeable {

    private final int size;
    private final FileChannel in;
    private final FloatBuffer mmap;

    BinaryFileVectors(Path filePath) throws IOException {
      in = FileChannel.open(filePath);
      long totalBytes = (long) numDocs * dim * Float.BYTES;
      if (totalBytes > Integer.MAX_VALUE) {
        throw new IllegalArgumentException("input over 2GB not supported");
      }
      int vectorByteSize = dim * Float.BYTES;
      size = (int) (totalBytes / vectorByteSize);
      mmap = in.map(FileChannel.MapMode.READ_ONLY, 0, totalBytes)
          .order(ByteOrder.LITTLE_ENDIAN)
          .asFloatBuffer();
    }

    @Override
    public void close() throws IOException {
      in.close();
    }

    @Override
    public RandomAccessVectorValues randomAccess() {
      return new Values();
    }

    class Values implements RandomAccessVectorValues {

      float[] vector = new float[dim];
      FloatBuffer source = mmap.slice();

      @Override
      public int size() {
        return size;
      }

      @Override
      public int dimension() {
        return dim;
      }

      @Override
      public VectorValues.SearchStrategy searchStrategy() {
        return SEARCH_STRATEGY;
      }

      @Override
      public float[] vectorValue(int targetOrd) {
        int pos = targetOrd * dim;
        source.position(pos);
        source.get(vector);
        return vector;
      }

      @Override
      public BytesRef binaryValue(int targetOrd) {
        throw new UnsupportedOperationException();
      }
    }
  }

  static class NeighborArraySorter extends IntroSorter {
    private final int[] node;
    private final float[] score;

    NeighborArraySorter(NeighborArray neighbors) {
      node = neighbors.node;
      score = neighbors.score;
    }

    int pivot;

    @Override
    protected void swap(int i, int j) {
      int tmpNode = node[i];
      float tmpScore = score[i];
      node[i] = node[j];
      score[i] = score[j];
      node[j] = tmpNode;
      score[j] = tmpScore;
    }

    @Override
    protected void setPivot(int i) {
      pivot = i;
    }

    @Override
    protected int comparePivot(int j) {
      return Float.compare(score[pivot], score[j]);
    }
  }
>>>>>>> 39a39d7b
}<|MERGE_RESOLUTION|>--- conflicted
+++ resolved
@@ -17,12 +17,9 @@
 
 package org.apache.lucene.util.hnsw;
 
-<<<<<<< HEAD
 import static org.apache.lucene.search.DocIdSetIterator.NO_MORE_DOCS;
 
-=======
 import java.io.Closeable;
->>>>>>> 39a39d7b
 import java.io.IOException;
 import java.io.OutputStream;
 import java.lang.management.ManagementFactory;
@@ -106,12 +103,7 @@
     Path docVectorsPath = null, queryPath = null, outputPath = null;
     for (int iarg = 0; iarg < args.length; iarg++) {
       String arg = args[iarg];
-<<<<<<< HEAD
       switch (arg) {
-        case "-generate":
-=======
-      switch(arg) {
->>>>>>> 39a39d7b
         case "-search":
         case "-check":
         case "-stats":
@@ -120,17 +112,11 @@
             throw new IllegalArgumentException(
                 "Specify only one operation, not both " + arg + " and " + operation);
           }
-<<<<<<< HEAD
-          if (iarg == args.length - 1) {
-            throw new IllegalArgumentException(
-                "Operation " + arg + " requires a following pathname");
-          }
-=======
->>>>>>> 39a39d7b
           operation = arg;
           if (operation.equals("-search")) {
             if (iarg == args.length - 1) {
-              throw new IllegalArgumentException("Operation " + arg + " requires a following pathname");
+              throw new IllegalArgumentException(
+                  "Operation " + arg + " requires a following pathname");
             }
             queryPath = Paths.get(args[++iarg]);
           }
@@ -210,28 +196,6 @@
       }
       reindexTimeMsec = createIndex(docVectorsPath, indexPath);
     }
-<<<<<<< HEAD
-    switch (operation) {
-      case "-search":
-        if (docVectorsPath == null) {
-          throw new IllegalArgumentException("-docs argument is required when searching");
-        }
-        testSearch(
-            indexPath,
-            Paths.get(queryPath),
-            getNN(Paths.get(docVectorsPath), Paths.get(queryPath)));
-        break;
-      case "-forceMerge":
-        forceMerge();
-        break;
-      case "-stats":
-        printFanoutHist(indexPath);
-        break;
-    }
-  }
-
-  @SuppressForbidden(reason = "Prints stuff")
-=======
     if (operation != null) {
       switch (operation) {
         case "-search":
@@ -258,14 +222,15 @@
   }
 
   private String formatIndexPath(Path docsPath) {
-    return docsPath.getFileName() +
-        "-" + HnswGraphBuilder.DEFAULT_MAX_CONN
-        + "-" + HnswGraphBuilder.DEFAULT_BEAM_WIDTH
+    return docsPath.getFileName()
+        + "-"
+        + HnswGraphBuilder.DEFAULT_MAX_CONN
+        + "-"
+        + HnswGraphBuilder.DEFAULT_BEAM_WIDTH
         + ".index";
   }
 
-  @SuppressForbidden(reason="Prints stuff")
->>>>>>> 39a39d7b
+  @SuppressForbidden(reason = "Prints stuff")
   private void printFanoutHist(Path indexPath) throws IOException {
     try (Directory dir = FSDirectory.open(indexPath);
         DirectoryReader reader = DirectoryReader.open(dir)) {
@@ -281,13 +246,12 @@
     }
   }
 
-<<<<<<< HEAD
-  @SuppressForbidden(reason = "Prints stuff")
-=======
   private void dumpGraph(Path docsPath) throws IOException {
     try (BinaryFileVectors vectors = new BinaryFileVectors(docsPath)) {
       RandomAccessVectorValues values = vectors.randomAccess();
-      HnswGraphBuilder builder = new HnswGraphBuilder(vectors, HnswGraphBuilder.DEFAULT_MAX_CONN, HnswGraphBuilder.DEFAULT_BEAM_WIDTH, 0);
+      HnswGraphBuilder builder =
+          new HnswGraphBuilder(
+              vectors, HnswGraphBuilder.DEFAULT_MAX_CONN, HnswGraphBuilder.DEFAULT_BEAM_WIDTH, 0);
       // start at node 1
       for (int i = 1; i < numDocs; i++) {
         builder.addGraphNode(values.vectorValue(i));
@@ -315,8 +279,7 @@
     }
   }
 
-  @SuppressForbidden(reason="Prints stuff")
->>>>>>> 39a39d7b
+  @SuppressForbidden(reason = "Prints stuff")
   private void forceMerge() throws IOException {
     IndexWriterConfig iwc = new IndexWriterConfig().setOpenMode(IndexWriterConfig.OpenMode.APPEND);
     iwc.setInfoStream(new PrintStreamInfoStream(System.out));
@@ -369,13 +332,9 @@
     System.out.println();
   }
 
-<<<<<<< HEAD
   @SuppressForbidden(reason = "Prints stuff")
-  private void testSearch(Path indexPath, Path queryPath, int[][] nn) throws IOException {
-=======
-  @SuppressForbidden(reason="Prints stuff")
-  private void testSearch(Path indexPath, Path queryPath, Path outputPath, int[][] nn) throws IOException {
->>>>>>> 39a39d7b
+  private void testSearch(Path indexPath, Path queryPath, Path outputPath, int[][] nn)
+      throws IOException {
     TopDocs[] results = new TopDocs[numIters];
     long elapsed, totalCpuTime, totalVisited = 0;
     try (FileChannel q = FileChannel.open(queryPath)) {
@@ -391,15 +350,9 @@
       ThreadMXBean bean = ManagementFactory.getThreadMXBean();
       long cpuTimeStartNs;
       try (Directory dir = FSDirectory.open(indexPath);
-<<<<<<< HEAD
           DirectoryReader reader = DirectoryReader.open(dir)) {
-
-        for (int i = 0; i < 1000; i++) {
-=======
-           DirectoryReader reader = DirectoryReader.open(dir)) {
         numDocs = reader.maxDoc();
         for (int i = 0; i < warmCount; i++) {
->>>>>>> 39a39d7b
           // warm up
           targets.get(target);
           results[i] = doKnnSearch(reader, KNN_FIELD, target, topK, fanout);
@@ -434,25 +387,6 @@
                 + "ms");
       }
     }
-<<<<<<< HEAD
-    if (quiet == false) {
-      System.out.println("checking results");
-    }
-    float recall = checkResults(results, nn);
-    totalVisited /= numIters;
-    if (quiet) {
-      System.out.printf(
-          Locale.ROOT,
-          "%5.3f\t%5.2f\t%d\t%d\t%d\t%d\t%d\t%d\n",
-          recall,
-          totalCpuTime / (float) numIters,
-          numDocs,
-          fanout,
-          HnswGraphBuilder.DEFAULT_MAX_CONN,
-          HnswGraphBuilder.DEFAULT_BEAM_WIDTH,
-          totalVisited,
-          reindexTimeMsec);
-=======
     if (outputPath != null) {
       ByteBuffer buf = ByteBuffer.allocate(4);
       IntBuffer ibuf = buf.order(ByteOrder.LITTLE_ENDIAN).asIntBuffer();
@@ -472,10 +406,18 @@
       float recall = checkResults(results, nn);
       totalVisited /= numIters;
       if (quiet) {
-        System.out.printf(Locale.ROOT, "%5.3f\t%5.2f\t%d\t%d\t%d\t%d\t%d\t%d\n", recall, totalCpuTime / (float) numIters,
-                          numDocs, fanout, HnswGraphBuilder.DEFAULT_MAX_CONN, HnswGraphBuilder.DEFAULT_BEAM_WIDTH, totalVisited, reindexTimeMsec);
-      }
->>>>>>> 39a39d7b
+        System.out.printf(
+            Locale.ROOT,
+            "%5.3f\t%5.2f\t%d\t%d\t%d\t%d\t%d\t%d\n",
+            recall,
+            totalCpuTime / (float) numIters,
+            numDocs,
+            fanout,
+            HnswGraphBuilder.DEFAULT_MAX_CONN,
+            HnswGraphBuilder.DEFAULT_BEAM_WIDTH,
+            totalVisited,
+            reindexTimeMsec);
+      }
     }
   }
 
@@ -679,12 +621,11 @@
   }
 
   private static void usage() {
-    String error = "Usage: TestKnnGraph [-reindex] [-search {queryfile}|-stats|-check] [-docs {datafile}] [-niter N] [-fanout N] [-maxConn N] [-beamWidth N]";
+    String error =
+        "Usage: TestKnnGraph [-reindex] [-search {queryfile}|-stats|-check] [-docs {datafile}] [-niter N] [-fanout N] [-maxConn N] [-beamWidth N]";
     System.err.println(error);
     System.exit(1);
   }
-<<<<<<< HEAD
-=======
 
   class BinaryFileVectors implements RandomAccessVectorValuesProducer, Closeable {
 
@@ -700,9 +641,10 @@
       }
       int vectorByteSize = dim * Float.BYTES;
       size = (int) (totalBytes / vectorByteSize);
-      mmap = in.map(FileChannel.MapMode.READ_ONLY, 0, totalBytes)
-          .order(ByteOrder.LITTLE_ENDIAN)
-          .asFloatBuffer();
+      mmap =
+          in.map(FileChannel.MapMode.READ_ONLY, 0, totalBytes)
+              .order(ByteOrder.LITTLE_ENDIAN)
+              .asFloatBuffer();
     }
 
     @Override
@@ -781,5 +723,4 @@
       return Float.compare(score[pivot], score[j]);
     }
   }
->>>>>>> 39a39d7b
 }