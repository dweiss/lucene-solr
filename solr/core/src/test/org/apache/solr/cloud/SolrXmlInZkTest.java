package org.apache.solr.cloud;
/*
 * Licensed to the Apache Software Foundation (ASF) under one or more
 * contributor license agreements. See the NOTICE file distributed with this
 * work for additional information regarding copyright ownership. The ASF
 * licenses this file to You under the Apache License, Version 2.0 (the
 * "License"); you may not use this file except in compliance with the License.
 * You may obtain a copy of the License at
 *
 * http://www.apache.org/licenses/LICENSE-2.0
 *
 * Unless required by applicable law or agreed to in writing, software
 * distributed under the License is distributed on an "AS IS" BASIS, WITHOUT
 * WARRANTIES OR CONDITIONS OF ANY KIND, either express or implied. See the
 * License for the specific language governing permissions and limitations under
 * the License.
 */

import java.io.File;
import java.lang.reflect.InvocationTargetException;
import java.lang.reflect.Method;
<<<<<<< HEAD
=======
import java.nio.charset.StandardCharsets;
>>>>>>> f99edee7

import org.apache.commons.io.FileUtils;
import org.apache.solr.SolrTestCaseJ4;
import org.apache.solr.common.SolrException;
import org.apache.solr.common.cloud.SolrZkClient;
import org.apache.solr.common.cloud.ZkStateReader;
import org.apache.solr.core.ConfigSolr;
import org.apache.solr.core.SolrResourceLoader;
import org.apache.solr.servlet.SolrDispatchFilter;
import org.junit.Before;
import org.junit.Rule;
import org.junit.Test;
import org.junit.rules.RuleChain;
import org.junit.rules.TestRule;

import com.carrotsearch.randomizedtesting.rules.SystemPropertiesRestoreRule;
<<<<<<< HEAD
import com.google.common.base.Charsets;
=======
>>>>>>> f99edee7

public class SolrXmlInZkTest extends SolrTestCaseJ4 {

  @Rule
  public TestRule solrTestRules = RuleChain.outerRule(new SystemPropertiesRestoreRule());

  protected ZkTestServer zkServer;

  protected String zkDir;

  private SolrZkClient zkClient;

  private ZkStateReader reader;

  private ConfigSolr cfg;

  @Before
  public void beforeClass() {
    System.setProperty("solr.solrxml.location", "zookeeper");
  }

  private void setUpZkAndDiskXml(boolean toZk, boolean leaveOnLocal) throws Exception {
<<<<<<< HEAD
    File tmpDir = createTempDir();
    recurseDelete(tmpDir);
    File solrHome = new File(tmpDir, "home");
=======
    recurseDelete(dataDir);
    File solrHome = new File(dataDir, "home");
>>>>>>> f99edee7
    copyMinConf(new File(solrHome, "myCollect"));
    if (leaveOnLocal) {
      FileUtils.copyFile(new File(SolrTestCaseJ4.TEST_HOME(), "solr-stress-new.xml"), new File(solrHome, "solr.xml"));
    }

    System.setProperty("solr.solr.home", solrHome.getAbsolutePath());

    ignoreException("No UpdateLog found - cannot sync");
    ignoreException("No UpdateLog found - cannot recover");

    System.setProperty("zkClientTimeout", "8000");

    zkDir = tmpDir.getAbsolutePath() + File.separator
        + "zookeeper" + System.currentTimeMillis() + "/server1/data";
    zkServer = new ZkTestServer(zkDir);
    zkServer.run();
    System.setProperty("zkHost", zkServer.getZkAddress());
    AbstractZkTestCase.buildZooKeeper(zkServer.getZkHost(),
        zkServer.getZkAddress(), "solrconfig.xml", "schema.xml");

    zkClient = new SolrZkClient(zkServer.getZkAddress(), AbstractZkTestCase.TIMEOUT);

    if (toZk) {
      zkClient.makePath("solr.xml", XML_FOR_ZK.getBytes(StandardCharsets.UTF_8), true);
    }

    zkClient.close();

    log.info("####SETUP_START " + getTestName());

    // set some system properties for use by tests
    System.setProperty("solr.test.sys.prop1", "propone");
    System.setProperty("solr.test.sys.prop2", "proptwo");

    Method method = SolrDispatchFilter.class.getDeclaredMethod("loadConfigSolr", SolrResourceLoader.class);
    method.setAccessible(true);

    Object obj = method.invoke(new SolrDispatchFilter(), new SolrResourceLoader(null));
    cfg = (ConfigSolr) obj;

    log.info("####SETUP_END " + getTestName());
  }

  private void closeZK() throws Exception {
    if (zkClient != null) {
      zkClient.close();
    }

    if (reader != null) {
      reader.close();
    }
    zkServer.shutdown();
  }

  @Test
  public void testXmlOnBoth() throws Exception {
    try {
      setUpZkAndDiskXml(true, true);
      assertEquals("Should have gotten a new port the xml file sent to ZK, overrides the copy on disk",
          cfg.getZkHostPort(), "9045");
    } finally {
      closeZK();
    }
  }

  @Test
  public void testXmlInZkOnly() throws Exception {
    try {
      setUpZkAndDiskXml(true, false);
      assertEquals("Should have gotten a new port the xml file sent to ZK",
          cfg.getZkHostPort(), "9045");
    } finally {
      closeZK();
    }
  }

  @Test
  public void testNotInZkAndShouldBe() throws Exception {
    try {
      setUpZkAndDiskXml(false, true);
      fail("Should have gotten an exception here!");
    } catch (InvocationTargetException ite) {
      assertEquals("Should have an exception here, file not in ZK.",
          "Could not load solr.xml from zookeeper", ite.getTargetException().getMessage());
    } finally {
      closeZK();
    }
  }

  @Test
  public void testNotInZkOrOnDisk() throws Exception {
    try {
      System.clearProperty("solr.solrxml.location");
      System.setProperty("hostPort", "8787");
      setUpZkAndDiskXml(false, false); // solr.xml not on disk either
      fail("Should have thrown an exception here");
    } catch (InvocationTargetException ite) {
      assertTrue("Should be failing to create default solr.xml in code",
          ite.getTargetException().getCause().getMessage().indexOf("solr.xml does not exist") != -1);
    } finally {
      closeZK();
    }
  }

  @Test
  public void testOnDiskOnly() throws Exception {
    try {
      System.clearProperty("solr.solrxml.location");
      setUpZkAndDiskXml(false, true);
      assertEquals("Should have gotten the default port", cfg.getZkHostPort(), "8983");
    } finally {
      closeZK();
    }
  }

  @Test
  public void testBadSysProp() throws Exception {
    try {
      System.setProperty("solr.solrxml.location", "solrHomeDir");
      setUpZkAndDiskXml(false, true);
      fail("Should have thrown exception in SolrXmlInZkTest.testBadSysProp");
    } catch (InvocationTargetException ite) {
      assertEquals("Should have an exception in SolrXmlInZkTest.testBadSysProp, sysprop set to bogus value.",
          ite.getTargetException().getMessage(), "Bad solr.solrxml.location set: solrHomeDir - should be 'solrhome' or 'zookeeper'");
    } finally {
      closeZK();
    }

  }

  //SolrDispatchFilter.protected static ConfigSolr loadConfigSolr(SolrResourceLoader loader) {
  @Test
  public void testZkHostDiscovery() throws ClassNotFoundException, NoSuchMethodException,
      IllegalAccessException, InstantiationException, InvocationTargetException {

    // Should see an error when zkHost is not defined but solr.solrxml.location is set to zookeeper.
    System.clearProperty("zkHost");
    try {
      Method method = SolrDispatchFilter.class.getDeclaredMethod("loadConfigSolr", SolrResourceLoader.class);
      method.setAccessible(true);
      method.invoke(new SolrDispatchFilter(), new SolrResourceLoader(null));
      fail("Should have thrown an exception");
    } catch (InvocationTargetException ite) {
      assertTrue("Should be catching a SolrException", ite.getTargetException() instanceof SolrException);
      assertEquals("Caught Solr exception", ite.getTargetException().getMessage(),
          "Could not load solr.xml from zookeeper: zkHost system property not set");
    }
  }

  // Just a random port, I'm not going to use it but just check that the Solr instance constructed from the XML
  // file in ZK overrides the default port.
  private final String XML_FOR_ZK =
      "<solr>" +
          "  <solrcloud>" +
          "    <str name=\"host\">127.0.0.1</str>" +
          "    <int name=\"hostPort\">9045</int>" +
          "    <str name=\"hostContext\">${hostContext:solr}</str>" +
          "  </solrcloud>" +
          "  <shardHandlerFactory name=\"shardHandlerFactory\" class=\"HttpShardHandlerFactory\">" +
          "    <int name=\"socketTimeout\">${socketTimeout:120000}</int>" +
          "    <int name=\"connTimeout\">${connTimeout:15000}</int>" +
          "  </shardHandlerFactory>" +
          "</solr>";

}<|MERGE_RESOLUTION|>--- conflicted
+++ resolved
@@ -19,10 +19,7 @@
 import java.io.File;
 import java.lang.reflect.InvocationTargetException;
 import java.lang.reflect.Method;
-<<<<<<< HEAD
-=======
 import java.nio.charset.StandardCharsets;
->>>>>>> f99edee7
 
 import org.apache.commons.io.FileUtils;
 import org.apache.solr.SolrTestCaseJ4;
@@ -39,10 +36,6 @@
 import org.junit.rules.TestRule;
 
 import com.carrotsearch.randomizedtesting.rules.SystemPropertiesRestoreRule;
-<<<<<<< HEAD
-import com.google.common.base.Charsets;
-=======
->>>>>>> f99edee7
 
 public class SolrXmlInZkTest extends SolrTestCaseJ4 {
 
@@ -65,14 +58,9 @@
   }
 
   private void setUpZkAndDiskXml(boolean toZk, boolean leaveOnLocal) throws Exception {
-<<<<<<< HEAD
     File tmpDir = createTempDir();
     recurseDelete(tmpDir);
     File solrHome = new File(tmpDir, "home");
-=======
-    recurseDelete(dataDir);
-    File solrHome = new File(dataDir, "home");
->>>>>>> f99edee7
     copyMinConf(new File(solrHome, "myCollect"));
     if (leaveOnLocal) {
       FileUtils.copyFile(new File(SolrTestCaseJ4.TEST_HOME(), "solr-stress-new.xml"), new File(solrHome, "solr.xml"));
